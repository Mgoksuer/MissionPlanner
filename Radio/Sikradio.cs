﻿using System;
using System.Collections.Generic;
using System.Globalization;
using System.IO;
using System.Linq;
using System.Reflection;
using System.Text;
using System.Text.RegularExpressions;
using System.Threading;
using System.Windows.Forms;
using log4net;
using MissionPlanner.Comms;
using MissionPlanner.Controls;
using MissionPlanner.MsgBox;
using MissionPlanner.Radio;
using MissionPlanner.Utilities;
using uploader;
using Microsoft.VisualBasic;

namespace MissionPlanner.Radio
{
    public partial class Sikradio : UserControl, SikRadio.ISikRadioForm
    {
        public delegate void LogEventHandler(string message, int level = 0);

        public delegate void ProgressEventHandler(double completed);

        private static readonly ILog log = LogManager.GetLogger(MethodBase.GetCurrentMethod().DeclaringType);

        private bool beta;

        private readonly string firmwarefile = Path.GetTempFileName();
        private Dictionary<Control, bool> _DefaultLocalEnabled = new Dictionary<Control, bool>();
        private Dictionary<ComboBox, object> _DefaultCBObjects = new Dictionary<ComboBox, object>();
        RFD.RFD900.TSession _Session;
        ExtraParamControlsSet _LocalExtraParams;
        ExtraParamControlsSet _RemoteExtraParams;

        /*
ATI5
S0: FORMAT=25
S1: SERIAL_SPEED=57
S2: AIR_SPEED=64
S3: NETID=40
S4: TXPOWER=30
S5: ECC=1
S6: MAVLINK=1
S7: OPPRESEND=1
S8: MIN_FREQ=915000
S9: MAX_FREQ=928000
S10: NUM_CHANNELS=50
S11: DUTY_CYCLE=100
S12: LBT_RSSI=0
S13: MANCHESTER=0
S14: RTSCTS=0
S15: MAX_WINDOW=131
         */

        public Sikradio()
        {
            InitializeComponent();

            // hide advanced view
            //SPLIT_local.Panel2Collapsed = true;
            //SPLIT_remote.Panel2Collapsed = true;

            _LocalExtraParams = new ExtraParamControlsSet(lblNODEID, NODEID,
                lblDESTID, DESTID, lblTX_ENCAP_METHOD, TX_ENCAP_METHOD, lblRX_ENCAP_METHOD, RX_ENCAP_METHOD,
                lblMAX_DATA, MAX_DATA,
                new Control[] {lblMAX_RETRIES, MAX_RETRIES,
                lblGLOBAL_RETRIES, GLOBAL_RETRIES, lblSER_BRK_DETMS, SER_BRK_DETMS,
                lblANT_MODE, ANT_MODE}, false);

            _RemoteExtraParams = new ExtraParamControlsSet(lblRNODEID, RNODEID,
                lblRDESTID, RDESTID, lblRTX_ENCAP_METHOD, RTX_ENCAP_METHOD, lblRRX_ENCAP_METHOD, RRX_ENCAP_METHOD,
                lblRMAX_DATA, RMAX_DATA,
                new Control[] {lblRMAX_RETRIES, RMAX_RETRIES,
                lblRGLOBAL_RETRIES, RGLOBAL_RETRIES, lblRSER_BRK_DETMS, RSER_BRK_DETMS,
                lblRANT_MODE, RANT_MODE}, true);

            // setup netid
            NETID.DataSource = Enumerable.Range(0, 500).ToArray();
            RNETID.DataSource = Enumerable.Range(0, 500).ToArray();

            MAVLINK.DisplayMember = "Value";
            MAVLINK.ValueMember = "Key";
            SetupComboForMavlink(MAVLINK, false);
            RMAVLINK.DisplayMember = "Value";
            RMAVLINK.ValueMember = "Key";
            SetupComboForMavlink(RMAVLINK, false);

            MAX_WINDOW.DataSource = Enumerable.Range(33, 131 - 32).ToArray();
            RMAX_WINDOW.DataSource = Enumerable.Range(33, 131 - 32).ToArray();

            foreach (Control C in groupBoxLocal.Controls)
            {
                _DefaultLocalEnabled[C] = C.Enabled;
            }
            foreach (Control C in groupBoxRemote.Controls)
            {
                _DefaultLocalEnabled[C] = C.Enabled;
            }

            SaveDefaultCBObjects(SERIAL_SPEED);
            SaveDefaultCBObjects(RSERIAL_SPEED);

            SaveDefaultCBObjects(AIR_SPEED);
            SaveDefaultCBObjects(RAIR_SPEED);

            SaveDefaultCBObjects(NETID);
            SaveDefaultCBObjects(RNETID);

            SaveDefaultCBObjects(NUM_CHANNELS);
            SaveDefaultCBObjects(RNUM_CHANNELS);

            SaveDefaultCBObjects(MAX_WINDOW);
            SaveDefaultCBObjects(RMAX_WINDOW);

            this.Disposed += DisposedEvtHdlr;
        }

<<<<<<< HEAD
        void DisposedEvtHdlr(object sender, EventArgs e)
        {
            EndSession();
        }

=======
        public void Connect()
        {
            var S = GetSession();
        }

        public void Disconnect()
        {
            var S = _Session;
            if (S != null)
            {
                S.PutIntoTransparentMode();
            }
            EndSession();
        }

        void DisposedEvtHdlr(object sender, EventArgs e)
        {
            Disconnect();
        }

>>>>>>> 0f5bae05
        private void SaveDefaultCBObjects(ComboBox CB)
        {
            if (CB.DataSource == null)
            {
                List<object> LO = new List<object>();
                foreach (var O in CB.Items)
                {
                    LO.Add(O);
                }
                _DefaultCBObjects[CB] = LO;
            }
            else
            {
                _DefaultCBObjects[CB] = CB.DataSource;
            }
        }

        private void RestoreAllDefaultCBObjects()
        {
            foreach (var kvp in _DefaultCBObjects)
            {
                if (kvp.Value is List<object>)
                {
                    kvp.Key.DataSource = null;
                    kvp.Key.Items.Clear();
                    List<object> LO = (List<object>)kvp.Value;
                    foreach (var O in LO)
                    {
                        kvp.Key.Items.Add(O);
                    }
                }
                else
                {
                    kvp.Key.DataSource = kvp.Value;
                }
            }
        }

        private bool getFirmware(Uploader.Board device, bool custom = false)
        {
            if (custom)
            {
                return getFirmwareLocal(device == Uploader.Board.DEVICE_ID_RFD900X);
            }

            if (device == Uploader.Board.DEVICE_ID_HM_TRP)
            {
                if (beta)
                {
                    return Download.getFilefromNet("http://firmware.ardupilot.org/SiK/beta/radio~hm_trp.ihx", firmwarefile);
                }
                return Download.getFilefromNet("http://firmware.ardupilot.org/SiK/stable/radio~hm_trp.ihx",
                    firmwarefile);
            }
            if (device == Uploader.Board.DEVICE_ID_RFD900)
            {
                if (beta)
                {
                    return Download.getFilefromNet("http://firmware.ardupilot.org/SiK/beta/radio~rfd900.ihx", firmwarefile);
                }
                return Download.getFilefromNet("http://firmware.ardupilot.org/SiK/stable/radio~rfd900.ihx", firmwarefile);
            }
            if (device == Uploader.Board.DEVICE_ID_RFD900A)
            {
                if (beta)
                {
                    return Download.getFilefromNet("http://firmware.ardupilot.org/SiK/beta/radio~rfd900a.ihx",
                        firmwarefile);
                }
                return Download.getFilefromNet("http://firmware.ardupilot.org/SiK/stable/radio~rfd900a.ihx", firmwarefile);
            }
            if (device == Uploader.Board.DEVICE_ID_RFD900U)
            {
                if (beta)
                {
                    return Download.getFilefromNet("http://files.rfdesign.com.au/Files/firmware/MPSiK%20V2.6%20rfd900u.ihx", firmwarefile);
                }
                return Download.getFilefromNet("http://files.rfdesign.com.au/Files/firmware/RFDSiK%20V1.9%20rfd900u.ihx", firmwarefile);
            }
            if (device == Uploader.Board.DEVICE_ID_RFD900P)
            {
                if (beta)
                {
                    return Download.getFilefromNet("http://files.rfdesign.com.au/Files/firmware/MPSiK%20V2.6%20rfd900p.ihx", firmwarefile);
                }
                return Download.getFilefromNet("http://files.rfdesign.com.au/Files/firmware/RFDSiK%20V1.9%20rfd900p.ihx", firmwarefile);
            }
            if (device == Uploader.Board.DEVICE_ID_RFD900X)
            {
                return Download.getFilefromNet("http://files.rfdesign.com.au/Files/firmware/RFDSiK%20V2.60%20rfd900x.bin", firmwarefile);
            }
            return false;
        }

        /// <summary>
        /// Loads a local firmware file after prompting user for file.
        /// </summary>
        /// <returns></returns>
        private bool getFirmwareLocal(bool Bin)
        {
            using (var openFileDialog1 = new OpenFileDialog())
            {
                openFileDialog1.Filter = Bin ? "Firmware|*.bin" : "Firmware|*.hex;*.ihx";
                openFileDialog1.RestoreDirectory = true;
                openFileDialog1.Multiselect = false;

                if (openFileDialog1.ShowDialog() == DialogResult.OK)
                {
                    try
                    {
                        File.Copy(openFileDialog1.FileName, firmwarefile, true);
                    }
                    catch (Exception ex)
                    {
                        MsgBox.CustomMessageBox.Show("Error copying file\n" + ex, "ERROR");
                        return false;
                    }
                    return true;
                }

                return false;
            }
        }

        private void Sleep(int mstimeout, ICommsSerial comPort = null)
        {
            var endtime = DateTime.Now.AddMilliseconds(mstimeout);

            while (DateTime.Now < endtime)
            {
                Thread.Sleep(1);
                Application.DoEvents();

                // prime the mavlinkserial loop with data.
                if (comPort != null)
                {
                    var test = comPort.BytesToRead;
                    test++;
                }
            }
        }

        /// <summary>
        /// Tries to upload firmware to the modem using xmodem mode (after prompting user for file)
        /// </summary>
        /// <param name="comPort"></param>
        /// <returns></returns>
        bool upload_xmodem(ICommsSerial comPort)
        {
            // try xmodem mode
            // xmodem - short cts to ground
            try
            {
                uploader_LogEvent("Trying XModem Mode");
                //comPort.BaudRate = 57600;
                comPort.BaudRate = MainV2.comPort.BaseStream.BaudRate;
                comPort.ReadTimeout = 1000;

                Thread.Sleep(2000);
                var tempd = comPort.ReadExisting();
                Console.WriteLine(tempd);
                comPort.Write("U");
                Thread.Sleep(1000);
                var resp1 = Serial_ReadLine(comPort); // echo
                var resp2 = Serial_ReadLine(comPort); // echo 2
                var tempd2 = comPort.ReadExisting(); // posibly bootloader info / use to sync
                // identify
                comPort.Write("i");
                // responce is rfd900....
                var resp3 = Serial_ReadLine(comPort); //echo
                var resp4 = Serial_ReadLine(comPort); // newline
                var resp5 = Serial_ReadLine(comPort); // bootloader info
                uploader_LogEvent(resp5);
                if (resp5.Contains("RFD900"))
                {
                    // start upload
                    comPort.Write("u");
                    var resp6 = Serial_ReadLine(comPort); // echo
                    var resp7 = Serial_ReadLine(comPort); // Ready
                    if (resp7.Contains("Ready"))
                    {
                        comPort.ReadTimeout = 3500;
                        // responce is C
                        var isC = comPort.ReadByte();
                        var temp = comPort.ReadExisting();
                        if (isC == 'C')
                        {
                            if (getFirmwareLocal(false))
                            {

                                XModem.LogEvent += uploader_LogEvent;
                                XModem.ProgressEvent += uploader_ProgressEvent;
                                // start file send
                                XModem.Upload(firmwarefile,
                                    comPort);
                                XModem.LogEvent -= uploader_LogEvent;
                                XModem.ProgressEvent -= uploader_ProgressEvent;
                                return true;
                            }
                            return false;
                        }
                    }
                }
            }
            catch (Exception ex2)
            {
                log.Error(ex2);
            }

            return false;
        }

        private void BUT_upload_Click(object sender, EventArgs e)
        {
            ProgramFirmware(false);
        }

        private void iHex_ProgressEvent(double completed)
        {
            try
            {
                Progressbar.Value = (int) (completed*100);
                Application.DoEvents();
            }
            catch
            {
            }
        }

        private void uploader_LogEvent(string message, int level = 0)
        {
            try
            {
                if (level == 0)
                {
                    Console.Write(message);
                    lbl_status.Text = message;
                    log.Info(message);
                    Application.DoEvents();
                }
                else if (level < 5) // 5 = byte data
                {
                    log.Debug(message);
                }
            }
            catch
            {
            }
        }

        private void iHex_LogEvent(string message, int level = 0)
        {
            try
            {
                if (level == 0)
                {
                    lbl_status.Text = message;
                    Console.WriteLine(message);
                    log.Info(message);
                    Application.DoEvents();
                }
            }
            catch
            {
            }
        }

        private void uploader_ProgressEvent(double completed)
        {
            try
            {
                Progressbar.Value = (int)Math.Min (completed*100,100);
                Application.DoEvents();
            }
            catch
            {
            }
        }

        string GetParamNumber(string Part1)
        {
            Part1 = Part1.Trim();
            int S = Part1.IndexOf('S');
            return Part1.Substring(S + 1);
        }

        private void BUT_savesettings_Click(object sender, EventArgs e)
        {
<<<<<<< HEAD
            EndSession();
=======
            //EndSession();
>>>>>>> 0f5bae05
            var Session = GetSession();
            
            if (Session == null)
            {
                return;
            }

            EnableConfigControls(false);
            EnableProgrammingControls(false);
            lbl_status.Text = "Connecting";

            if (Session.PutIntoATCommandMode() == RFD.RFD900.TSession.TMode.AT_COMMAND)
            {
                // cleanup
                doCommand(Session.Port, "AT&T", false, 1);

                Session.Port.DiscardInBuffer();

                lbl_status.Text = "Doing Command";


                if (RTI.Text != "")
                {
                    // remote
                    var answer = doCommand(Session.Port, "RTI5", true);

                    var items = answer.Split(new[] {'\n'}, StringSplitOptions.RemoveEmptyEntries);

                    foreach (var item in items)
                    {
                        //if (item.StartsWith("S"))
                        {
                            int multipoint_fix = -1;
                            if (item.StartsWith("["))
                            {
                                multipoint_fix = item.IndexOf(']') + 1;
                            }
                            var mod_item = item;
                            if (multipoint_fix > 0 && item.Length > multipoint_fix)
                            {
                                mod_item = item.Substring(multipoint_fix).Trim();
                            }
                            var values = mod_item.Split(':', '=');

                            if (values.Length == 3)
                            {
                                values[1] = values[1].Replace("/", "_");

                                var controls = groupBoxRemote.Controls.Find("R" + values[1].Trim(), true);

                                if (controls.Length > 0)
                                {
                                    if (controls[0].GetType() == typeof (CheckBox))
                                    {
                                        var value = ((CheckBox) controls[0]).Checked ? "1" : "0";

                                        if (value != values[2].Trim())
                                        {
                                            var cmdanswer = doCommand(Session.Port,
                                                "RTS" + values[0].Trim().TrimStart('S') + "=" + value);

                                            if (cmdanswer.Contains("OK"))
                                            {
                                            }
                                            else
                                            {
                                                if (values[1] == "ENCRYPTION_LEVEL")
                                                {
                                                    // set this on the local radio as well.
                                                    doCommand(Session.Port, "ATS" + values[0].Trim().TrimStart('S') + "=" + value);
                                                    // both radios should now be using the default key
                                                }
                                                else
                                                {
                                                    MsgBox.CustomMessageBox.Show("Set Command error");
                                                }
                                            }
                                        }
                                    }
                                    else if (!controls[0].Name.Contains("FORMAT") && controls[0] is TextBox)
                                    {
                                        if (controls[0].Text != values[2].Trim())
                                        {
                                            var cmdanswer = doCommand(Session.Port,
                                                "RTS" + values[0].Trim().TrimStart('S') + "=" + controls[0].Text);
                                            
                                            if (cmdanswer.Contains("OK"))
                                            {
                                            }
                                            else
                                            {
                                                MsgBox.CustomMessageBox.Show("Set Command error");
                                            }
                                        }
                                    }
                                    else if (controls[0].Name.Contains("MAVLINK")) //
                                    {
                                        if (((ComboBox) controls[0]).SelectedValue.ToString() != values[2].Trim())
                                        {
                                            var cmdanswer = doCommand(Session.Port,
                                                "RTS" + values[0].Trim().TrimStart('S') + "=" + ((ComboBox) controls[0]).SelectedValue);

                                            if (cmdanswer.Contains("OK"))
                                            {
                                            }
                                            else
                                            {
                                                MsgBox.CustomMessageBox.Show("Set Command error");
                                            }
                                        }
                                    }
                                    else if (controls[0] is ComboBox)
                                    {
                                        string CBValue = GetCBValue((ComboBox)controls[0]);
                                        if (CBValue != values[2].Trim())
                                        {
                                            var cmdanswer = doCommand(Session.Port,
                                                "RTS" + values[0].Trim().TrimStart('S') + "=" + CBValue);

                                            if (cmdanswer.Contains("OK"))
                                            {
                                            }
                                            else
                                            {
                                                MsgBox.CustomMessageBox.Show("Set Command error");
                                            }
                                        }
                                    }
                                }
                            }
                        }
                    }

                    Sleep(100);
                }

                Session.Port.DiscardInBuffer();
                {
                    //local
                    string answer = "";
                    for (int n = 0; n < 5; n++)
                    {
                        answer = doCommand(Session.Port, "ATI5", true);
                        if (answer.Length != 0)
                        {
                            break;
                        }
                    }

                    var items = answer.Split(new[] {'\n'}, StringSplitOptions.RemoveEmptyEntries);

                    foreach (var item in items)
                    {
                        //if (item.StartsWith("S"))
                        {
                            var values = item.Split(':', '=');

                            if (values.Length == 3)
                            {
                                values[1] = values[1].Replace("/", "_");

                                var controls = groupBoxLocal.Controls.Find(values[1].Trim(), true);

                                if (controls.Length > 0)
                                {
                                    if (controls[0].GetType() == typeof (CheckBox))
                                    {
                                        var value = ((CheckBox) controls[0]).Checked ? "1" : "0";

                                        if (value != values[2].Trim())
                                        {
                                            var cmdanswer = doCommand(Session.Port,
                                                "ATS" + GetParamNumber(values[0]) + "=" + value);

                                            if (cmdanswer.Contains("OK"))
                                            {
                                            }
                                            else
                                            {
                                                MsgBox.CustomMessageBox.Show("Set Command error");
                                            }
                                        }
                                    }
                                    else if (controls[0] is TextBox)
                                    {
                                    }
                                    else if (controls[0].Name.Contains("MAVLINK")) //
                                    {
                                        if (((ComboBox) controls[0]).SelectedValue.ToString() != values[2].Trim())
                                        {
                                            var cmdanswer = doCommand(Session.Port,
                                                "ATS" + GetParamNumber(values[0]) + "=" + ((ComboBox) controls[0]).SelectedValue);

                                            if (cmdanswer.Contains("OK"))
                                            {
                                            }
                                            else
                                            {
                                                MsgBox.CustomMessageBox.Show("Set Command error");
                                            }
                                        }
                                    }
                                    else if (controls[0] is ComboBox)
                                    {
                                        string CBValue = GetCBValue((ComboBox)controls[0]);
                                        if (CBValue != values[2].Trim())
                                        {
                                            var cmdanswer = doCommand(Session.Port,
                                                "ATS" + GetParamNumber(values[0]) + "=" + CBValue);

                                            if (cmdanswer.Contains("OK"))
                                            {
                                            }
                                            else
                                            {
                                                MsgBox.CustomMessageBox.Show("Set Command error");
                                            }
                                        }
                                    }
                                }
                            }
                        }
                    }

                    // set encryption keys at the same time, so if we are enabled we dont lose comms.
                    // we have set encryption to on for both radios, they will be using the default key atm
                    if (RENCRYPTION_LEVEL.Checked)
                    {
                        if (System.Text.RegularExpressions.Regex.IsMatch(txt_Raeskey.Text, @"\A\b[0-9a-fA-F]+\b\Z")
                            && (txt_Raeskey.Text.Length <= 32))
                        {
                            doCommand(Session.Port, "RT&E=" + txt_Raeskey.Text.PadRight(32, '0'), true);
                        }
                        else
                        {
                            //Complain that encryption key invalid.
                            lbl_status.Text = "Fail";
                            MsgBox.CustomMessageBox.Show("Encryption key not valid hex number <= 32 hex numerals");
                        }
                    }
                    if (ENCRYPTION_LEVEL.Checked)
                    {
                        if (System.Text.RegularExpressions.Regex.IsMatch(txt_aeskey.Text, @"\A\b[0-9a-fA-F]+\b\Z")
                            && (txt_aeskey.Text.Length <= 32))
                        {
                            doCommand(Session.Port, "AT&E=" + txt_aeskey.Text.PadRight(32, '0'), true);
                        }
                        else
                        {
                            //Complain that encryption key invalid.
                            lbl_status.Text = "Fail";
                            MsgBox.CustomMessageBox.Show("Encryption key not valid hex number <= 32 hex numerals");
                        }
                    }


                    if (RTI.Text != "")
                    {
                        // write it
                        doCommand(Session.Port, "RT&W");

                        // return to normal mode
                        doCommand(Session.Port, "RTZ");
                    }

                    // write it
                    var cmdwriteanswer = doCommand(Session.Port, "AT&W");
                    if (!cmdwriteanswer.Contains("OK"))
                    {
                        MsgBox.CustomMessageBox.Show("Failed to save parameters");
                    }

                    // return to normal mode
                    doCommand(Session.Port, "ATZ");
                }

                lbl_status.Text = "Done";
            }
            else
            {
                // return to normal mode
                doCommand(Session.Port, "ATZ");

                lbl_status.Text = "Fail";
                MsgBox.CustomMessageBox.Show("Failed to enter command mode");
            }

            //Need to do this because modem rebooted.
<<<<<<< HEAD
            EndSession();
=======
            Session.PutIntoATCommandModeAssumingInTransparentMode();
>>>>>>> 0f5bae05

            EnableConfigControls(true);
            EnableProgrammingControls(true);
        }

        /// <summary>
        /// Return an array of ints in a linear progression, but end is always included as the end.
        /// </summary>
        /// <param name="start">The start</param>
        /// <param name="step">The step</param>
        /// <param name="end">The end, always included</param>
        /// <returns>The array of ints, never null</returns>
        public static IEnumerable<int> Range(int start, int step, int end)
        {
            bool GotEnd = false;
<<<<<<< HEAD
            var list = new List<int>();
=======
            /*
             * To speed things up, might be best to use array and calculate
             * length ahead of time.
             * 
             * length = ((end - start - 1) / step) + 2
             * 
             * 1, 13, 3 = 5
             * 1, 14, 3 = 6
             * 1, 15, 3 = 6
             * 
             */
>>>>>>> 0f5bae05

            try
            {
<<<<<<< HEAD
                if (a == end)
                {
                    GotEnd = true;
                }
                list.Add(a);
            }

            if (!GotEnd)
            {
                list.Add(end);
            }

            return list;
        }
=======
>>>>>>> 0f5bae05

                int[] list;
                int index = 0;

                if (start == end)
                {
                    list = new int[1];
                }
                else
                {
                    list = new int[((end - start - 1) / step) + 2];
                }

                for (var a = start; a <= end; a += step)
                {
                    if (a == end)
                    {
                        GotEnd = true;
                    }
                    list[index++] = a;
                }

                if (!GotEnd)
                {
                    list[index++] = end;
                }

                return list;
            }
            catch (Exception e)
            {
                //Console.WriteLine();

                throw e;
            }
        }

<<<<<<< HEAD
=======

>>>>>>> 0f5bae05
        private bool SetupCBWithSetting(ComboBox CB, Dictionary<string, RFD.RFD900.TSetting> Settings,
            string Value, bool Remote)
        {
            string SettingName;

            if (Remote)
            {
                SettingName = CB.Name.Substring(1);
            }
            else
<<<<<<< HEAD
            {
                SettingName = CB.Name;
            }
            if (Settings.ContainsKey(SettingName))
            {
=======
            {
                SettingName = CB.Name;
            }
            if (Settings.ContainsKey(SettingName))
            {
>>>>>>> 0f5bae05
                var Setting = Settings[SettingName];
                if (Setting.Options != null)
                {
                    //Use options.
                    string[] OptionNames = Setting.GetOptionNames();
                    string OptionName = Setting.GetOptionNameForValue(Value);
                    if (OptionName == null)
                    {
                        Array.Resize(ref OptionNames, OptionNames.Length + 1);
                        OptionNames[OptionNames.Length - 1] = Value;
                        OptionName = Value;
                    }
                    
                    CB.DataSource = OptionNames;
                    CB.Text = OptionName;
                    CB.Tag = Setting;
                    return true;
                }
                if (Setting.Range != null)
                {
                    CB.DataSource = Range(Setting.Range.Min, Setting.Increment, Setting.Range.Max);
                    CB.Text = Value;
                    CB.Tag = null;
                    return true;
                }
<<<<<<< HEAD
            }
            
            CB.Tag = null;
            CB.Text = Value;
            return false;
        }

        private string GetCBValue(ComboBox CB)
        {
            if (CB.Tag != null)
            {
                RFD.RFD900.TSetting Setting = (RFD.RFD900.TSetting)CB.Tag;
                foreach (var O in Setting.Options)
                {
                    if (O.OptionName == CB.Text)
                    {
                        return O.Value.ToString();
                    }
                }
            }
            return CB.Text;
        }

        void SetupComboForMavlink(ComboBox CB,  bool Simple)
        {
            Dictionary<int, string> dict;
            if (Simple)
            {
                dict = Enum.GetValues(typeof(mavlink_option_simple))
                    .Cast<mavlink_option>()
                    .ToDictionary(t => (int)t, t => t.ToString());
            }
            else
            {
                dict = Enum.GetValues(typeof(mavlink_option))
                    .Cast<mavlink_option>()
                    .ToDictionary(t => (int)t, t => t.ToString());
            }

            CB.DataSource = dict.ToArray();
        }

        /// <summary>
        /// Load settings button evt hdlr
        /// </summary>
        /// <param name="sender"></param>
        /// <param name="e"></param>
        private void BUT_getcurrent_Click(object sender, EventArgs e)
        {
            EndSession();
            var Session = GetSession();

            if (Session == null)
            {
                return;
=======
>>>>>>> 0f5bae05
            }
            
            CB.Tag = null;
            CB.Text = Value;
            return false;
        }

<<<<<<< HEAD
            ResetAllControls(groupBoxLocal);
            ResetAllControls(groupBoxRemote);

            EnableConfigControls(false);
            EnableProgrammingControls(false);
            lbl_status.Text = "Connecting";

            try
            {
                if (Session.PutIntoATCommandMode() == RFD.RFD900.TSession.TMode.AT_COMMAND)
                {
                    bool SomeSettingsInvalid = false;
                    // cleanup
                    doCommand(Session.Port, "AT&T", false, 1);

=======
        private string GetCBValue(ComboBox CB)
        {
            if (CB.Tag != null)
            {
                RFD.RFD900.TSetting Setting = (RFD.RFD900.TSetting)CB.Tag;
                foreach (var O in Setting.Options)
                {
                    if (O.OptionName == CB.Text)
                    {
                        return O.Value.ToString();
                    }
                }
            }
            return CB.Text;
        }

        void SetupComboForMavlink(ComboBox CB,  bool Simple)
        {
            Dictionary<int, string> dict;
            if (Simple)
            {
                dict = Enum.GetValues(typeof(mavlink_option_simple))
                    .Cast<mavlink_option>()
                    .ToDictionary(t => (int)t, t => t.ToString());
            }
            else
            {
                dict = Enum.GetValues(typeof(mavlink_option))
                    .Cast<mavlink_option>()
                    .ToDictionary(t => (int)t, t => t.ToString());
            }

            CB.DataSource = dict.ToArray();
        }

        /// <summary>
        /// Load settings button evt hdlr
        /// </summary>
        /// <param name="sender"></param>
        /// <param name="e"></param>
        private void BUT_getcurrent_Click(object sender, EventArgs e)
        {
            //EndSession();
            var Session = GetSession();

            if (Session == null)
            {
                return;
            }

            ResetAllControls(groupBoxLocal);
            ResetAllControls(groupBoxRemote);

            EnableConfigControls(false);
            EnableProgrammingControls(false);
            lbl_status.Text = "Connecting";

            try
            {
                if (Session.PutIntoATCommandMode() == RFD.RFD900.TSession.TMode.AT_COMMAND)
                {
                    bool SomeSettingsInvalid = false;
                    // cleanup
                    doCommand(Session.Port, "AT&T", false, 1);

>>>>>>> 0f5bae05
                    Session.Port.DiscardInBuffer();

                    lbl_status.Text = "Doing Command ATI & RTI";

                    //Set the text box to show the radio version
                    int multipoint_fix = -1;
                    var ati_str = doCommand(Session.Port, "ATI").Trim();
                    if (ati_str.StartsWith("["))
                    {
                        multipoint_fix = ati_str.IndexOf(']') + 1;
                    }
                    ATI.Text = ati_str;

                    NumberStyles style = NumberStyles.Any;

                    //Get the board frequency.
                    var freqstring = doCommand(Session.Port, "ATI3").Trim();
                    if (multipoint_fix > 0)
                    {
                        freqstring = freqstring.Substring(multipoint_fix).Trim();
                    }

                    if (freqstring.ToLower().Contains('x'))
                        style = NumberStyles.AllowHexSpecifier;

                    var freq =
                        (Uploader.Frequency)
                            Enum.Parse(typeof (Uploader.Frequency),
                                int.Parse(freqstring.ToLower().Replace("x", ""), style).ToString());

                    ATI3.Text = freq.ToString();

                    style = NumberStyles.Any;

                    var boardstring = doCommand(Session.Port, "ATI2").Trim();
                    if (multipoint_fix > 0)
                    {
                        boardstring = boardstring.Substring(multipoint_fix).Trim();
                    }

                    if (boardstring.ToLower().Contains('x'))
                        style = NumberStyles.AllowHexSpecifier;

                    Session.Board =
                        (Uploader.Board)
                            Enum.Parse(typeof (Uploader.Board),
                                int.Parse(boardstring.ToLower().Replace("x", ""), style).ToString());

                    ATI2.Text = Session.Board.ToString();
<<<<<<< HEAD
=======

                    if (Session.Board == Uploader.Board.DEVICE_ID_RFD900X)
                    {
                        //RFD900x has a new set of acceptable settings ranges...
                        SERIAL_SPEED.DataSource = new int[] { 1, 2, 4, 9, 19, 38, 57, 115, 230, 460 };
                        RSERIAL_SPEED.DataSource = new int[] { 1, 2, 4, 9, 19, 38, 57, 115, 230, 460 };

                        AIR_SPEED.DataSource = new int[] { 4, 64, 125, 250, 500 };
                        RAIR_SPEED.DataSource = new int[] { 4, 64, 125, 250, 500 };

                        if (ATI.Text.Contains("ASYNC"))
                        {
                            NETID.DataSource = Range(0, 1, 255);
                            RNETID.DataSource = Range(0, 1, 255);
                        }
                        else
                        {
                            NETID.DataSource = Range(0, 1, 65535);
                            RNETID.DataSource = Range(0, 1, 65535);
                        }

                        MIN_FREQ.DataSource = Range(902000, 1000, 927000);
                        RMIN_FREQ.DataSource = Range(902000, 1000, 927000);

                        MAX_FREQ.DataSource = Range(903000, 1000, 928000);
                        RMAX_FREQ.DataSource = Range(903000, 1000, 928000);

                        NUM_CHANNELS.DataSource = Range(1, 1, 50);
                        RNUM_CHANNELS.DataSource = Range(1, 1, 50);

                        MAX_WINDOW.DataSource = Range(20, 1, 400);
                        RMAX_WINDOW.DataSource = Range(20, 1, 400);

                    }
                    else
                    {
                        RestoreAllDefaultCBObjects();
                    }
>>>>>>> 0f5bae05

                    if (Session.Board == Uploader.Board.DEVICE_ID_RFD900X)
                    {
                        //RFD900x has a new set of acceptable settings ranges...
                        SERIAL_SPEED.DataSource = new int[] { 1, 2, 4, 9, 19, 38, 57, 115, 230, 460 };
                        RSERIAL_SPEED.DataSource = new int[] { 1, 2, 4, 9, 19, 38, 57, 115, 230, 460 };

                        AIR_SPEED.DataSource = new int[] { 4, 64, 125, 250, 500 };
                        RAIR_SPEED.DataSource = new int[] { 4, 64, 125, 250, 500 };

                        if (ATI.Text.Contains("ASYNC"))
                        {
                            NETID.DataSource = Range(0, 1, 255);
                            RNETID.DataSource = Range(0, 1, 255);
                        }
                        else
                        {
                            NETID.DataSource = Range(0, 1, 65535);
                            RNETID.DataSource = Range(0, 1, 65535);
                        }

                        MIN_FREQ.DataSource = Range(902000, 1000, 927000);
                        RMIN_FREQ.DataSource = Range(902000, 1000, 927000);

                        MAX_FREQ.DataSource = Range(903000, 1000, 928000);
                        RMAX_FREQ.DataSource = Range(903000, 1000, 928000);

                        NUM_CHANNELS.DataSource = Range(1, 1, 50);
                        RNUM_CHANNELS.DataSource = Range(1, 1, 50);

                        MAX_WINDOW.DataSource = Range(20, 1, 400);
                        RMAX_WINDOW.DataSource = Range(20, 1, 400);

                    }
                    else
                    {
                        RestoreAllDefaultCBObjects();
                    }

                    // 8 and 9
                    if (freq == Uploader.Frequency.FREQ_915)
                    {
                        MIN_FREQ.DataSource = Range(895000, 1000, 935000);
                        RMIN_FREQ.DataSource = Range(895000, 1000, 935000);

                        MAX_FREQ.DataSource = Range(895000, 1000, 935000);
                        RMAX_FREQ.DataSource = Range(895000, 1000, 935000);
                    }
                    else if (freq == Uploader.Frequency.FREQ_433)
                    {
                        MIN_FREQ.DataSource = Range(414000, 50, 460000);
                        RMIN_FREQ.DataSource = Range(414000, 50, 460000);

                        MAX_FREQ.DataSource = Range(414000, 50, 460000);
                        RMAX_FREQ.DataSource = Range(414000, 50, 460000);
                    }
                    else if (freq == Uploader.Frequency.FREQ_868)
                    {
                        MIN_FREQ.DataSource = Range(849000, 1000, 889000);
                        RMIN_FREQ.DataSource = Range(849000, 1000, 889000);

                        MAX_FREQ.DataSource = Range(849000, 1000, 889000);
                        RMAX_FREQ.DataSource = Range(849000, 1000, 889000);
                    }

                    if (Session.Board == Uploader.Board.DEVICE_ID_RFD900 ||
                            Session.Board == Uploader.Board.DEVICE_ID_RFD900A
                            || Session.Board == Uploader.Board.DEVICE_ID_RFD900P ||
                            Session.Board == Uploader.Board.DEVICE_ID_RFD900X)
                    {
                        TXPOWER.DataSource = Range(0, 1, 30);
                        RTXPOWER.DataSource = Range(0, 1, 30);
                    }
                    else
                    {
                        TXPOWER.DataSource = Range(0, 1, 20);
                        RTXPOWER.DataSource = Range(0, 1, 20);
                    }

                    if (Session.Board == Uploader.Board.DEVICE_ID_RFD900X)
<<<<<<< HEAD
                    {
                        LBT_RSSI.DataSource = Range(0, 25, 220);
                        RLBT_RSSI.DataSource = Range(0, 25, 220);
                    }
                    else
                    {
=======
                    {
                        LBT_RSSI.DataSource = Range(0, 25, 220);
                        RLBT_RSSI.DataSource = Range(0, 25, 220);
                    }
                    else
                    {
>>>>>>> 0f5bae05
                        LBT_RSSI.DataSource = Range(0, 1, 1);
                        RLBT_RSSI.DataSource = Range(0, 1, 1);
                    }

                    if (multipoint_fix == -1)
                    {
                        var AESKey = doCommand(Session.Port, "AT&E?").Trim();
                        if (AESKey.Contains("ERROR"))
                        {
                            txt_aeskey.Text = "";
                            txt_aeskey.Enabled = false;
                        }
                        else
                        {
                            txt_aeskey.Text = AESKey;
                            txt_aeskey.Enabled = true;
                        }
                        SetupComboForMavlink(MAVLINK, false);
                    }
                    else
                    {
                        txt_aeskey.Text = "";
                        txt_aeskey.Enabled = false;
                        SetupComboForMavlink(MAVLINK, true);
                    }

                    RSSI.Text = doCommand(Session.Port, "ATI7").Trim();

                    lbl_status.Text = "Doing Command ATI5";

                    var answer = doCommand(Session.Port, "ATI5", true);

                    var Settings = Session.GetSettings(
                        doCommand(Session.Port, "ATI5?", true),
                        Session.Board);

                    DisableRFD900xControls();

                    var items = answer.Split('\n');

                    foreach (var kvp in _DefaultLocalEnabled)
                    {
                        kvp.Key.Enabled = kvp.Value;
                    }

                    if (ATI.Text.Contains("ASYNC"))
                    {
                        _LocalExtraParams.SetModel(Model.ASYNC);
                    }
                    else
                    {
                        if ((items.Length > 0) && items[0].StartsWith("["))
                        {
                            //This is multipoint firmware.
                            _LocalExtraParams.SetModel(Model.MULTIPOINT);
                        }
                        else if (ATI.Text.Contains("MP on") && (Session.Board == Uploader.Board.DEVICE_ID_RFD900X))
                        {
                            _LocalExtraParams.SetModel(Model.MULTIPOINT_X);
                        }
                        else
                        {
                            //This is p2p firmware.
                            _LocalExtraParams.SetModel(Model.P2P);
                        }
                    }

                    //For each of the settings returned by the radio...
                    foreach (var item in items)
                    {
                        //if (item.StartsWith("S"))
                        {
                            var mod_item = item;
                            if (multipoint_fix > 0 && item.Length > multipoint_fix)
                            {
                                mod_item = item.Substring(multipoint_fix).Trim();
                            }
                            var values = mod_item.Split(new char[] { ':', '=' }, StringSplitOptions.RemoveEmptyEntries);

                            if (values.Length == 3)
                            {
                                values[1] = values[1].Replace("/", "_");

                                var controls = groupBoxLocal.Controls.Find(values[1].Trim(), true);

                                //If there's a control with the same name as the setting...
                                if (controls.Length > 0)
                                {
                                    groupBoxLocal.Enabled = true;
                                    controls[0].Parent.Enabled = true;
                                    controls[0].Enabled = true;

                                    if (controls[0] is CheckBox)
                                    {
                                        ((CheckBox) controls[0]).Checked = values[2].Trim() == "1";
                                    }
                                    else if (controls[0] is TextBox)
                                    {
                                        ((TextBox) controls[0]).Text = values[2].Trim();
                                    }
                                    else if (controls[0].Name.Contains("MAVLINK")) //
                                    {
                                        var ans = Enum.Parse(typeof (mavlink_option), values[2].Trim());
                                        ((ComboBox) controls[0]).Text = ans.ToString();
                                    }
                                    else if (controls[0] is ComboBox)
                                    {
                                        if (!SetupCBWithSetting((ComboBox)controls[0], Settings, 
                                            values[2].Trim(), false))
                                        {
                                            ((ComboBox)controls[0]).Text = values[2].Trim();
                                            if (((ComboBox)controls[0]).Text != values[2].Trim())
                                            {
                                                SomeSettingsInvalid = true;
                                                
                                            }
                                            
                                        }
                                     
                                    }
                                }
                            }
                        }
                    }

                    // remote
                    foreach (Control ctl in groupBoxRemote.Controls)
                    {
                        if ((ctl.Name != "RSSI")&& (!(ctl is Label)))
                        {
                            ctl.ResetText();
                        }
                    }

                    Session.Port.DiscardInBuffer();

                    RTI.Text = doCommand(Session.Port, "RTI");

<<<<<<< HEAD
                    try
                    {
                        var resp = doCommand(Session.Port, "RTI2");
                        if (resp.Trim() != "")
                            RTI2.Text =
                                ((Uploader.Board)Enum.Parse(typeof(Uploader.Board), resp)).ToString();
                    }
                    catch
=======
                    if (RTI.Text != "")
>>>>>>> 0f5bae05
                    {

<<<<<<< HEAD
                    if (multipoint_fix == -1)
                    {
                        var AESKey = doCommand(Session.Port, "RT&E?").Trim();
                        if (AESKey.Contains("ERROR"))
                        {
                            txt_Raeskey.Text = "";
                            txt_Raeskey.Enabled = false;
                        }
                        else
                        {
                            txt_Raeskey.Text = AESKey;
                            txt_Raeskey.Enabled = true;
                        }
                        SetupComboForMavlink(RMAVLINK, false);
                    }
                    else
                    {
                        txt_Raeskey.Text = "";
                        txt_Raeskey.Enabled = false;
                        SetupComboForMavlink(RMAVLINK, true);
                    }
=======
                        try
                        {
                            var resp = doCommand(Session.Port, "RTI2");
                            if (resp.Trim() != "")
                                RTI2.Text =
                                    ((Uploader.Board)Enum.Parse(typeof(Uploader.Board), resp)).ToString();
                        }
                        catch
                        {
                        }

                        if (multipoint_fix == -1)
                        {
                            var AESKey = doCommand(Session.Port, "RT&E?").Trim();
                            if (AESKey.Contains("ERROR"))
                            {
                                txt_Raeskey.Text = "";
                                txt_Raeskey.Enabled = false;
                            }
                            else
                            {
                                txt_Raeskey.Text = AESKey;
                                txt_Raeskey.Enabled = true;
                            }
                            SetupComboForMavlink(RMAVLINK, false);
                        }
                        else
                        {
                            txt_Raeskey.Text = "";
                            txt_Raeskey.Enabled = false;
                            SetupComboForMavlink(RMAVLINK, true);
                        }
>>>>>>> 0f5bae05

                        lbl_status.Text = "Doing Command RTI5";

<<<<<<< HEAD
                    answer = doCommand(Session.Port, "RTI5", true);
=======
                        answer = doCommand(Session.Port, "RTI5", true);
>>>>>>> 0f5bae05

                        items = answer.Split('\n');

<<<<<<< HEAD
                    if (RTI.Text.Contains("ASYNC"))
                    {
                        _RemoteExtraParams.SetModel(Model.ASYNC);
                    }
                    else
                    {
                        if ((items.Length > 0) && items[0].StartsWith("["))
                        {
                            //This is multipoint firmware.
                            _RemoteExtraParams.SetModel(Model.MULTIPOINT);
                        }
                        else if (RTI.Text.Contains("MP on") && (Session.Board == Uploader.Board.DEVICE_ID_RFD900X))
                        {
                            _RemoteExtraParams.SetModel(Model.MULTIPOINT_X);
                        }
                        else
                        {
                            //This is 2-point firmware.
                            _RemoteExtraParams.SetModel(Model.P2P);
                        }
                    }

                    foreach (var item in items)
                    {
                        //if (item.StartsWith("S"))
=======
                        if (RTI.Text.Contains("ASYNC"))
>>>>>>> 0f5bae05
                        {
                            _RemoteExtraParams.SetModel(Model.ASYNC);
                        }
                        else
                        {
                            if ((items.Length > 0) && items[0].StartsWith("["))
                            {
                                //This is multipoint firmware.
                                _RemoteExtraParams.SetModel(Model.MULTIPOINT);
                            }
                            else if (RTI.Text.Contains("MP on") && (Session.Board == Uploader.Board.DEVICE_ID_RFD900X))
                            {
                                _RemoteExtraParams.SetModel(Model.MULTIPOINT_X);
                            }
                            else
                            {
                                //This is 2-point firmware.
                                _RemoteExtraParams.SetModel(Model.P2P);
                            }
                        }

                        foreach (var item in items)
                        {
                            //if (item.StartsWith("S"))
                            {
                                var values = item.Split(new char[] { ':', '=' }, StringSplitOptions.RemoveEmptyEntries);

                                if (values.Length == 3)
                                {
                                    values[1] = values[1].Replace("/", "_");

                                    var controls = groupBoxRemote.Controls.Find("R" + values[1].Trim(), true);

                                    if (controls.Length == 0)
                                        continue;

<<<<<<< HEAD
                                if (controls[0] is CheckBox)
                                {
                                    ((CheckBox) controls[0]).Checked = values[2].Trim() == "1";
                                }
                                else if (controls[0] is TextBox)
                                {
                                    ((TextBox) controls[0]).Text = values[2].Trim();
                                }
                                else if (controls[0].Name.Contains("MAVLINK")) //
                                {
                                    var ans = Enum.Parse(typeof (mavlink_option), values[2].Trim());
                                    ((ComboBox) controls[0]).Text = ans.ToString();
                                }
                                else if (controls[0] is ComboBox)
                                {
                                    if (!SetupCBWithSetting((ComboBox)controls[0], Settings, 
                                        values[2].Trim(), true))
                                    {
                                        ((ComboBox)controls[0]).Text = values[2].Trim();
                                        if (((ComboBox)controls[0]).Text != values[2].Trim())
                                        {
                                            SomeSettingsInvalid = true;
=======
                                    controls[0].Enabled = true;

                                    if (controls[0] is CheckBox)
                                    {
                                        ((CheckBox)controls[0]).Checked = values[2].Trim() == "1";
                                    }
                                    else if (controls[0] is TextBox)
                                    {
                                        ((TextBox)controls[0]).Text = values[2].Trim();
                                    }
                                    else if (controls[0].Name.Contains("MAVLINK")) //
                                    {
                                        var ans = Enum.Parse(typeof(mavlink_option), values[2].Trim());
                                        ((ComboBox)controls[0]).Text = ans.ToString();
                                    }
                                    else if (controls[0] is ComboBox)
                                    {
                                        if (!SetupCBWithSetting((ComboBox)controls[0], Settings,
                                            values[2].Trim(), true))
                                        {
                                            ((ComboBox)controls[0]).Text = values[2].Trim();
                                            if (((ComboBox)controls[0]).Text != values[2].Trim())
                                            {
                                                SomeSettingsInvalid = true;
                                            }
>>>>>>> 0f5bae05
                                        }
                                    }
                                }
                                else
                                {
                                    /*
                                    if (item.Contains("S15"))
                                    {
                                        answer = doCommand(comPort, "RTS15?");
                                        int rts15 = 0;
                                        if (int.TryParse(answer, out rts15))
                                        {
                                            RS15.Enabled = true;
                                            RS15.Text = rts15.ToString();
                                        }
                                    }
                                    */
                                    log.Info("Odd config line :" + item);
                                }
                            }
                        }
                    }

                    // off hook
<<<<<<< HEAD
                    doCommand(Session.Port, "ATO");
=======
                    Session.PutIntoTransparentMode();
>>>>>>> 0f5bae05

                    if (SomeSettingsInvalid)
                    {
                        lbl_status.Text = "Done.  Some settings in modem were invalid.";
                    }
                    else
                    {
                        lbl_status.Text = "Done";
                    }
                }
                else
                {
                    // off hook
<<<<<<< HEAD
                    doCommand(Session.Port, "ATO");
=======
                    Session.PutIntoTransparentMode();
>>>>>>> 0f5bae05

                    lbl_status.Text = "Fail";
                    MsgBox.CustomMessageBox.Show("Failed to enter command mode");
                }

                //BUT_Syncoptions.Enabled = true;

                //BUT_savesettings.Enabled = true;

                //BUT_SetPPMFailSafe.Enabled = true;

                EnableConfigControls(true);
                
                EnableProgrammingControls(true);
            }
            catch (Exception ex)
            {
                lbl_status.Text = "Error";
                MsgBox.CustomMessageBox.Show("Error during read " + ex);
            }
        }

        private string Serial_ReadLine(ICommsSerial comPort)
        {
            var sb = new StringBuilder();
            var Deadline = DateTime.Now.AddMilliseconds(comPort.ReadTimeout);

            while (DateTime.Now < Deadline)
            {
                if (comPort.BytesToRead > 0)
                {
                    var data = (byte) comPort.ReadByte();
                    sb.Append((char) data);
                    if (data == '\n')
                        break;
                }
            }

            return sb.ToString();
        }

        /// <summary>
        /// Send a command to the radio, wait for a response.
        /// </summary>
        /// <param name="comPort"></param>
        /// <param name="cmd">The command</param>
        /// <param name="multiLineResponce"></param>
        /// <param name="level"></param>
        /// <returns>The response</returns>
        public string doCommand(ICommsSerial comPort, string cmd, bool multiLineResponce = false, int level = 0)
        {
            if (!comPort.IsOpen)
                return "";

            comPort.DiscardInBuffer();

            lbl_status.Text = "Doing Command " + cmd;
            log.Info("Doing Command " + cmd);
            comPort.ReadTimeout = 1000;

            comPort.Write("\r\n");
            Serial_ReadLine(comPort);
            Thread.Sleep(50);
            comPort.Write(cmd + "\r\n");

            comPort.ReadTimeout = 1000;

            // command echo
            var cmdecho = Serial_ReadLine(comPort);

            if (cmdecho.Contains(cmd))
            {
                var value = "";

                if (multiLineResponce)
                {
                    var deadline = DateTime.Now.AddMilliseconds(1000);
                    while (comPort.BytesToRead > 0 || DateTime.Now < deadline)
                    {
                        try
                        {
                            value = value + Serial_ReadLine(comPort);
                        }
                        catch
                        {
                            value = value + comPort.ReadExisting();
                        }
                    }
                }
                else
                {
                    value = Serial_ReadLine(comPort);

                    if (value == "" && level == 0)
                    {
                        return doCommand(comPort, cmd, multiLineResponce, 1);
                    }
                }

                log.Info(value.Replace('\0', ' '));

                return value;
            }

            comPort.DiscardInBuffer();

            // try again
            if (level == 0)
                return doCommand(comPort, cmd, multiLineResponce, 1);

            return "";
        }

        /// <summary>
        /// Tries to put the radio into AT command mode.
        /// </summary>
        /// <param name="comPort"></param>
        /// <returns></returns>
        public bool doConnect(ICommsSerial comPort)
        {
            try
            {
                Console.WriteLine("doConnect");

                var trys = 1;

                // setup a known enviroment
                comPort.Write("ATO\r\n");

                retry:

                // wait
                Sleep(1500, comPort);
                comPort.DiscardInBuffer();
                // send config string
                comPort.Write("+");
                Sleep(200, comPort);
                comPort.Write("+");
                Sleep(200, comPort);
                comPort.Write("+");
                Sleep(1500, comPort);
                // check for config response "OK"
                log.Info("Connect btr " + comPort.BytesToRead + " baud " + comPort.BaudRate);
                // allow time for data/response

                if (comPort.BytesToRead == 0 && trys <= 3)
                {
                    trys++;
                    log.Info("doConnect retry");
                    goto retry;
                }

                var buffer = new byte[20];
                var len = comPort.Read(buffer, 0, buffer.Length);
                var conn = Encoding.ASCII.GetString(buffer, 0, len);
                log.Info("Connect first response " + conn.Replace('\0', ' ') + " " + conn.Length);
                if (conn.Contains("OK"))
                {
                    //return true;
                }
                else
                {
                    // cleanup incase we are already in cmd mode
                    comPort.Write("\r\n");
                }

                doCommand(comPort, "AT&T", false, 1);

                var version = doCommand(comPort, "ATI");

                log.Info("Connect Version: " + version.Trim() + "\n");

                var regex = new Regex(@"SiK\s+(.*)\s+on\s+(.*)");

                if (regex.IsMatch(version))
                {
                    return true;
                }

                return false;
            }
            catch
            {
                return false;
            }
        }

        private void BUT_Syncoptions_Click(object sender, EventArgs e)
        {
            RAIR_SPEED.Text = AIR_SPEED.Text;
            RNETID.Text = NETID.Text;
            RECC.Checked = ECC.Checked;
            RMAVLINK.Text = MAVLINK.Text;
            RMIN_FREQ.Text = MIN_FREQ.Text;
            RMAX_FREQ.Text = MAX_FREQ.Text;
            RNUM_CHANNELS.Text = NUM_CHANNELS.Text;
            RMAX_WINDOW.Text = MAX_WINDOW.Text;
            RENCRYPTION_LEVEL.Checked = ENCRYPTION_LEVEL.Checked;
            txt_Raeskey.Text = txt_aeskey.Text;
        }

        private void linkLabel1_LinkClicked(object sender, LinkLabelLinkClickedEventArgs e)
        {
            MsgBox.CustomMessageBox.Show(@"The Sik Radios have 2 status LEDs, one red and one green.
green LED blinking - searching for another radio 
green LED solid - link is established with another radio 
red LED flashing - transmitting data 
red LED solid - in firmware update mode");
        }

        void DoCommandShowErrorIfNotOK(ICommsSerial Port, string cmd, string ErrorMsg)
        {
            string Result = doCommand(Port, cmd);
            if (!Result.Contains("OK"))
            {
                MsgBox.CustomMessageBox.Show(ErrorMsg);
            }
        }

        private void BUT_resettodefault_Click(object sender, EventArgs e)
        {
<<<<<<< HEAD
            EndSession();
=======
            //EndSession();
>>>>>>> 0f5bae05
            var Session = GetSession();
            if (Session == null)
            {
                return;
            }

            lbl_status.Text = "Connecting";

            if (Session.PutIntoATCommandMode() == RFD.RFD900.TSession.TMode.AT_COMMAND)
            {
                // cleanup
                if (RTI.Text != "")
                {
                    doCommand(Session.Port, "RT&T");

                    Session.Port.DiscardInBuffer();

                    lbl_status.Text = "Doing Command RTI & AT&F";

                    doCommand(Session.Port, "RT&F");

                    doCommand(Session.Port, "RT&W");

                    lbl_status.Text = "Reset";
<<<<<<< HEAD

                    doCommand(Session.Port, "RTZ");

                    doCommand(Session.Port, "RT&T");
                }

                doCommand(Session.Port, "AT&T", false, 1);

                Session.Port.DiscardInBuffer();

=======

                    doCommand(Session.Port, "RTZ");

                    doCommand(Session.Port, "RT&T");
                }

                doCommand(Session.Port, "AT&T", false, 1);

                Session.Port.DiscardInBuffer();

>>>>>>> 0f5bae05
                lbl_status.Text = "Doing Command ATI & AT&F";

                DoCommandShowErrorIfNotOK(Session.Port, "AT&F", "Failed to reset parameters to factory defaults");

                DoCommandShowErrorIfNotOK(Session.Port, "AT&W", "Failed to write parameters to EEPROM");

                lbl_status.Text = "Reset";
                doCommand(Session.Port, "ATZ");

                //Session must be ended because modem rebooted.
<<<<<<< HEAD
                EndSession();
=======
                Session.PutIntoATCommandModeAssumingInTransparentMode();
>>>>>>> 0f5bae05
            }
            else
            {
                // off hook
<<<<<<< HEAD
                doCommand(Session.Port, "ATO");
=======
                Session.PutIntoTransparentMode();
>>>>>>> 0f5bae05

                lbl_status.Text = "Fail";
                MsgBox.CustomMessageBox.Show("Failed to enter command mode");
            }
        }

        void UpdateStatus(string Status)
        {
            //lblStatus.Text = Status;
            lbl_status.Text = Status;
            Application.DoEvents();
        }

        void EnableConfigControls(bool Enable)
        {
            groupBoxLocal.Enabled = Enable;
            groupBoxRemote.Enabled = Enable;
            BUT_Syncoptions.Enabled = Enable;
            BUT_SetPPMFailSafe.Enabled = Enable;
            BUT_getcurrent.Enabled = Enable;
            BUT_savesettings.Enabled = Enable;
            BUT_resettodefault.Enabled = Enable;
        }
        public static void ResetAllControls(Control form)
        {
            {
                foreach (Control control in form.Controls)
                {
                    control.Enabled = false;
                    if (control is TextBox)
                    {
                        TextBox textBox = (TextBox)control;
                        textBox.Text = null;
                    }

                    if (control is ComboBox)
                    {
                        ComboBox comboBox = (ComboBox)control;
                        if (comboBox.Items.Count > 0)
                            comboBox.SelectedIndex = 0;
                    }

                    if (control is CheckBox)
                    {
                        CheckBox checkBox = (CheckBox)control;
                        checkBox.Checked = false;
                    }

                    if (control is ListBox)
                    {
                        ListBox listBox = (ListBox)control;
                        listBox.ClearSelected();
                    }
                }
            }
        }

        void EnableProgrammingControls(bool Enable)
        {
            BUT_loadcustom.Enabled = Enable;
        }

        void DisableRFD900xControls()
        {
            GPI1_1R_CIN.Enabled = false;
            RGPI1_1R_CIN.Enabled = false;
            GPO1_1R_COUT.Enabled = false;
            RGPO1_1R_COUT.Enabled = false;
        }

        private void BUT_loadcustom_Click(object sender, EventArgs e)
        {
            ProgramFirmware(true);
        }

        void ProgramFirmware(bool Custom)
        {
            EnableProgrammingControls(false);
            EnableConfigControls(false);

            try
            {
<<<<<<< HEAD
                EndSession();
=======
                //EndSession();
>>>>>>> 0f5bae05
                var Session = GetSession();
                UpdateStatus("Determining mode...");
                var Mode = Session.GetMode();
                UpdateStatus("Mode is " + Mode.ToString());
                //Console.WriteLine("Mode is " + Mode.ToString());
                //port.Close();

                RFD.RFD900.RFD900 RFD900 = null;
                UpdateStatus("Putting in to bootloader mode");
                switch (Session.PutIntoBootloaderMode())
                {
                    case RFD.RFD900.TSession.TMode.BOOTLOADER:
                        RFD900 = RFD.RFD900.RFD900APU.GetObjectForModem(Session);
                        break;
                    case RFD.RFD900.TSession.TMode.BOOTLOADER_X:
                        RFD900 = new RFD.RFD900.RFD900x(Session);
                        break;
                    default:
                        break;
                }

                if (RFD900 == null)
                {
                    UpdateStatus("Could not put in to bootloader mode");
                }
                else
                {
                    if (Custom)
                    {
                        UpdateStatus("Asking user for firmware file");
                    }
                    else
                    {
                        UpdateStatus("Getting firmware from internet");
                    }
                    if (getFirmware(RFD900.Board, Custom))
                    {
                        UpdateStatus("Programming firmware into device");
                        if (RFD900.ProgramFirmware(firmwarefile, ProgressEvtHdlr))
                        {
                            UpdateStatus("Programmed firmware into device");
                        }
                        else
                        {
                            UpdateStatus("Programming failed.  (Try again?)");
                        }
                    }
                    else
                    {
                        UpdateStatus("Firmware file selection cancelled");
                    }
                }
            }
            catch
            {

            }
            EnableProgrammingControls(true);
            EnableConfigControls(true);
            //UploadFW(true);
        }

        void ProgressEvtHdlr(double Completed)
        {
            try
            {
                Progressbar.Minimum = 0;
                Progressbar.Maximum = 100;
                Progressbar.Value = Math.Min((int)(Completed * 100F), 100);
                Application.DoEvents();
                
            }
            catch
            {
                //Console.WriteLine("Failed");
            }
        }

        private void Progressbar_Click(object sender, EventArgs e)
        {
            beta = !beta;
            MsgBox.CustomMessageBox.Show("Beta set to " + beta);
        }

        private void linkLabel_mavlink_LinkClicked(object sender, LinkLabelLinkClickedEventArgs e)
        {
            MAVLINK.SelectedValue = 1;
            MAX_WINDOW.Text = 131.ToString();

            RMAVLINK.SelectedValue = 1;
            RMAX_WINDOW.Text = 131.ToString();
        }

        private void linkLabel_lowlatency_LinkClicked(object sender, LinkLabelLinkClickedEventArgs e)
        {
            MAVLINK.SelectedValue = 2;
            MAX_WINDOW.Text = 33.ToString();

            RMAVLINK.SelectedValue = 2;
            RMAX_WINDOW.Text = 33.ToString();
        }

        private enum mavlink_option
        {
            RawData = 0,
            Mavlink = 1,
            LowLatency = 2
        }

        private enum mavlink_option_simple
        {
            RawData = 0,
            Mavlink = 1,
        }

        private void txt_aeskey_TextChanged(object sender, EventArgs e)
        {
            var txt = (TextBox)sender;

            string item = txt.Text;
            if (!(Regex.IsMatch(item, "^[0-9a-fA-F]+$")))
            {
                if(item.Length != 0)
                    txt.Text = item.Remove(item.Length - 1, 1);
                txt.SelectionStart = txt.Text.Length;
            }
        }

        private void BUT_SetPPMFailSafe_Click(object sender, EventArgs e)
        {

            lbl_status.Text = "Connecting";
            RFD.RFD900.TSession Session = GetSession();

            if (Session == null)
            {
                return;
            }

            if (Session.PutIntoATCommandMode() == RFD.RFD900.TSession.TMode.AT_COMMAND)
            {
                // cleanup
                doCommand(Session.Port, "AT&T", false, 1);

                Session.Port.DiscardInBuffer();

                lbl_status.Text = "Doing Command";

                string Result = doCommand(Session.Port, "RT&R");

                // off hook
                //doCommand(Session.Port, "ATO");

                if (Result.Contains("OK"))
                {
                    lbl_status.Text = "Done";
                }
                else
                {
                    lbl_status.Text = "Fail";
                }
            }
            else
            {
                // off hook
                //doCommand(Session.Port, "ATO");

                lbl_status.Text = "Fail";
                MsgBox.CustomMessageBox.Show("Failed to enter command mode");
            }
        }

        RFD.RFD900.TSession GetSession()
        {
            if (_Session == null)
            {
<<<<<<< HEAD
                ICommsSerial comPort;

                try
                {
                    if (MainV2.comPort.BaseStream.PortName.Contains("TCP"))
                    {
                        comPort = new TcpSerial();
                        comPort.BaudRate = MainV2.comPort.BaseStream.BaudRate;
                        comPort.ReadTimeout = 4000;
                        comPort.Open();
                    }
                    else
                    {
                        comPort = new SerialPort();
                        if (MainV2.comPort.BaseStream.IsOpen)
                        {
                            getTelemPortWithRadio(ref comPort);
                        }
                        else
                        {
                            comPort.PortName = MainV2.comPort.BaseStream.PortName;
                            comPort.BaudRate = MainV2.comPort.BaseStream.BaudRate;
                        }

                        comPort.ReadTimeout = 4000;

                        comPort.Open();
                    }

                    _Session = new RFD.RFD900.TSession(comPort);
=======
                try
                {
                    if (SikRadio.Config.comPort != null)
                    {
                        _Session = new RFD.RFD900.TSession(SikRadio.Config.comPort);
                    }
>>>>>>> 0f5bae05
                }
                catch
                {
                    MsgBox.CustomMessageBox.Show("Invalid ComPort or in use");
                    return null;
                }
            }
            else if (_Session.Port.BaudRate != MainV2.comPort.BaseStream.BaudRate ||
                (MainV2.comPort.BaseStream.PortName != "TCP" && (_Session.Port.PortName != MainV2.comPort.BaseStream.PortName)))
            {
                _Session.Dispose();
                _Session = null;
                GetSession();
            }
            return _Session;
        }

        private void EndSession()
        {
            if (_Session != null)
            {
                _Session.Dispose();
                _Session = null;
            }
        }

        bool SetSetting(string Designator, int Value, bool Remote)
        {
            var Session = GetSession();

            if (Session == null)
            {
                return false;
            }
            else
            {
                var answer = doCommand(Session.Port, (Remote ? "RT" : "AT")+Designator+"="+Value.ToString(), false);
                return answer.Contains("OK");
            }
        }

        /// <summary>
        /// Handles a change of the local encryption level check box.
        /// </summary>
        /// <param name="sender">ignored</param>
        /// <param name="e">ignored</param>
        private void ENCRYPTION_LEVEL_CheckedChanged(object sender, EventArgs e)
        {
            EncryptionCheckChangedEvtHdlr(ENCRYPTION_LEVEL, "ATI5", "AT&E?", txt_aeskey, false);
            btnRandom.Enabled = ENCRYPTION_LEVEL.Checked;
        }

        /// <summary>
        /// Handles a change of the remote encryption level check box.
        /// </summary>
        /// <param name="sender">ignored</param>
        /// <param name="e">ignored</param>
        private void RENCRYPTION_LEVEL_CheckedChanged(object sender, EventArgs e)
        {
            EncryptionCheckChangedEvtHdlr(RENCRYPTION_LEVEL, "RTI5", "RT&E?", txt_Raeskey, true);
        }

        bool _AlreadyInEncCheckChangedEvtHdlr = false;

        /// <summary>
        /// Handles a change of an encryption level check box.
        /// </summary>
        /// <param name="CB">The checkbox which was changed.  Must not be null.</param>
        /// <param name="ATCommand">The AT command to use to get the settings
        /// from the relevant modem.  Must not be null.</param>
        void EncryptionCheckChangedEvtHdlr(CheckBox CB, string ATCommand, string EncKeyQuery,
            TextBox EncKeyTextBox, bool Remote)
        {
            if (_AlreadyInEncCheckChangedEvtHdlr)
            {
                return;
            }
            _AlreadyInEncCheckChangedEvtHdlr = true;
            try
            {
                //Write setting to radio now.
                var Session = GetSession();

                if (Session == null)
                {
                    return;
                }
                Session.PutIntoATCommandMode();
                var answer = doCommand(Session.Port, ATCommand, true);
                var Settings = Session.GetSettings(answer, Session.Board);
                if (Settings.ContainsKey("ENCRYPTION_LEVEL"))
                {
                    var Setting = Settings["ENCRYPTION_LEVEL"];
                    if (!SetSetting(Setting.Designator, CB.Checked ? 1 : 0, Remote))
                    {
                        return;
                    }
                }
                else
                {
                    Console.WriteLine("Something wrong here");
                }

                //Read AES key back out of modem and display it.  
                //BUT_getcurrent_Click(this, null);
                //txt_aeskey.Text = doCommand(Session.Port, "AT&E?").Trim();
                EncKeyTextBox.Text = doCommand(Session.Port, EncKeyQuery).Trim();
                if (CB.Checked && EncKeyTextBox.Text.Length == 0)
                {
                    //Console.WriteLine("Something wrong here");
                }
                lbl_status.Text = "Done.";
            }
            finally
            {
                _AlreadyInEncCheckChangedEvtHdlr = false;
            }
        }

        string GetRandom32BitKey()
        {
            System.Random R = new Random((int)(System.DateTime.Now.Ticks & 0xFFFFFFFF));
            return R.Next().ToString("X8");
        }

        string GetRandomKey()
        {
            return GetRandom32BitKey() + GetRandom32BitKey() + GetRandom32BitKey() + GetRandom32BitKey();
        }

        private void btnRandom_Click(object sender, EventArgs e)
        {
            //Key is 16 binary bytes (32 hex digits)
            txt_aeskey.Text = GetRandomKey();
            txt_Raeskey.Text = txt_aeskey.Text;
        }

        private void btnCommsLog_Click(object sender, EventArgs e)
        {
            
        }
    }
}<|MERGE_RESOLUTION|>--- conflicted
+++ resolved
@@ -1,2330 +1,1994 @@
-﻿using System;
-using System.Collections.Generic;
-using System.Globalization;
-using System.IO;
-using System.Linq;
-using System.Reflection;
-using System.Text;
-using System.Text.RegularExpressions;
-using System.Threading;
-using System.Windows.Forms;
-using log4net;
-using MissionPlanner.Comms;
-using MissionPlanner.Controls;
-using MissionPlanner.MsgBox;
-using MissionPlanner.Radio;
-using MissionPlanner.Utilities;
-using uploader;
-using Microsoft.VisualBasic;
-
-namespace MissionPlanner.Radio
-{
-    public partial class Sikradio : UserControl, SikRadio.ISikRadioForm
-    {
-        public delegate void LogEventHandler(string message, int level = 0);
-
-        public delegate void ProgressEventHandler(double completed);
-
-        private static readonly ILog log = LogManager.GetLogger(MethodBase.GetCurrentMethod().DeclaringType);
-
-        private bool beta;
-
-        private readonly string firmwarefile = Path.GetTempFileName();
-        private Dictionary<Control, bool> _DefaultLocalEnabled = new Dictionary<Control, bool>();
-        private Dictionary<ComboBox, object> _DefaultCBObjects = new Dictionary<ComboBox, object>();
-        RFD.RFD900.TSession _Session;
-        ExtraParamControlsSet _LocalExtraParams;
-        ExtraParamControlsSet _RemoteExtraParams;
-
-        /*
-ATI5
-S0: FORMAT=25
-S1: SERIAL_SPEED=57
-S2: AIR_SPEED=64
-S3: NETID=40
-S4: TXPOWER=30
-S5: ECC=1
-S6: MAVLINK=1
-S7: OPPRESEND=1
-S8: MIN_FREQ=915000
-S9: MAX_FREQ=928000
-S10: NUM_CHANNELS=50
-S11: DUTY_CYCLE=100
-S12: LBT_RSSI=0
-S13: MANCHESTER=0
-S14: RTSCTS=0
-S15: MAX_WINDOW=131
-         */
-
-        public Sikradio()
-        {
-            InitializeComponent();
-
-            // hide advanced view
-            //SPLIT_local.Panel2Collapsed = true;
-            //SPLIT_remote.Panel2Collapsed = true;
-
-            _LocalExtraParams = new ExtraParamControlsSet(lblNODEID, NODEID,
-                lblDESTID, DESTID, lblTX_ENCAP_METHOD, TX_ENCAP_METHOD, lblRX_ENCAP_METHOD, RX_ENCAP_METHOD,
-                lblMAX_DATA, MAX_DATA,
-                new Control[] {lblMAX_RETRIES, MAX_RETRIES,
-                lblGLOBAL_RETRIES, GLOBAL_RETRIES, lblSER_BRK_DETMS, SER_BRK_DETMS,
-                lblANT_MODE, ANT_MODE}, false);
-
-            _RemoteExtraParams = new ExtraParamControlsSet(lblRNODEID, RNODEID,
-                lblRDESTID, RDESTID, lblRTX_ENCAP_METHOD, RTX_ENCAP_METHOD, lblRRX_ENCAP_METHOD, RRX_ENCAP_METHOD,
-                lblRMAX_DATA, RMAX_DATA,
-                new Control[] {lblRMAX_RETRIES, RMAX_RETRIES,
-                lblRGLOBAL_RETRIES, RGLOBAL_RETRIES, lblRSER_BRK_DETMS, RSER_BRK_DETMS,
-                lblRANT_MODE, RANT_MODE}, true);
-
-            // setup netid
-            NETID.DataSource = Enumerable.Range(0, 500).ToArray();
-            RNETID.DataSource = Enumerable.Range(0, 500).ToArray();
-
-            MAVLINK.DisplayMember = "Value";
-            MAVLINK.ValueMember = "Key";
-            SetupComboForMavlink(MAVLINK, false);
-            RMAVLINK.DisplayMember = "Value";
-            RMAVLINK.ValueMember = "Key";
-            SetupComboForMavlink(RMAVLINK, false);
-
-            MAX_WINDOW.DataSource = Enumerable.Range(33, 131 - 32).ToArray();
-            RMAX_WINDOW.DataSource = Enumerable.Range(33, 131 - 32).ToArray();
-
-            foreach (Control C in groupBoxLocal.Controls)
-            {
-                _DefaultLocalEnabled[C] = C.Enabled;
-            }
-            foreach (Control C in groupBoxRemote.Controls)
-            {
-                _DefaultLocalEnabled[C] = C.Enabled;
-            }
-
-            SaveDefaultCBObjects(SERIAL_SPEED);
-            SaveDefaultCBObjects(RSERIAL_SPEED);
-
-            SaveDefaultCBObjects(AIR_SPEED);
-            SaveDefaultCBObjects(RAIR_SPEED);
-
-            SaveDefaultCBObjects(NETID);
-            SaveDefaultCBObjects(RNETID);
-
-            SaveDefaultCBObjects(NUM_CHANNELS);
-            SaveDefaultCBObjects(RNUM_CHANNELS);
-
-            SaveDefaultCBObjects(MAX_WINDOW);
-            SaveDefaultCBObjects(RMAX_WINDOW);
-
-            this.Disposed += DisposedEvtHdlr;
-        }
-
-<<<<<<< HEAD
-        void DisposedEvtHdlr(object sender, EventArgs e)
-        {
-            EndSession();
-        }
-
-=======
-        public void Connect()
-        {
-            var S = GetSession();
-        }
-
-        public void Disconnect()
-        {
-            var S = _Session;
-            if (S != null)
-            {
-                S.PutIntoTransparentMode();
-            }
-            EndSession();
-        }
-
-        void DisposedEvtHdlr(object sender, EventArgs e)
-        {
-            Disconnect();
-        }
-
->>>>>>> 0f5bae05
-        private void SaveDefaultCBObjects(ComboBox CB)
-        {
-            if (CB.DataSource == null)
-            {
-                List<object> LO = new List<object>();
-                foreach (var O in CB.Items)
-                {
-                    LO.Add(O);
-                }
-                _DefaultCBObjects[CB] = LO;
-            }
-            else
-            {
-                _DefaultCBObjects[CB] = CB.DataSource;
-            }
-        }
-
-        private void RestoreAllDefaultCBObjects()
-        {
-            foreach (var kvp in _DefaultCBObjects)
-            {
-                if (kvp.Value is List<object>)
-                {
-                    kvp.Key.DataSource = null;
-                    kvp.Key.Items.Clear();
-                    List<object> LO = (List<object>)kvp.Value;
-                    foreach (var O in LO)
-                    {
-                        kvp.Key.Items.Add(O);
-                    }
-                }
-                else
-                {
-                    kvp.Key.DataSource = kvp.Value;
-                }
-            }
-        }
-
-        private bool getFirmware(Uploader.Board device, bool custom = false)
-        {
-            if (custom)
-            {
-                return getFirmwareLocal(device == Uploader.Board.DEVICE_ID_RFD900X);
-            }
-
-            if (device == Uploader.Board.DEVICE_ID_HM_TRP)
-            {
-                if (beta)
-                {
-                    return Download.getFilefromNet("http://firmware.ardupilot.org/SiK/beta/radio~hm_trp.ihx", firmwarefile);
-                }
-                return Download.getFilefromNet("http://firmware.ardupilot.org/SiK/stable/radio~hm_trp.ihx",
-                    firmwarefile);
-            }
-            if (device == Uploader.Board.DEVICE_ID_RFD900)
-            {
-                if (beta)
-                {
-                    return Download.getFilefromNet("http://firmware.ardupilot.org/SiK/beta/radio~rfd900.ihx", firmwarefile);
-                }
-                return Download.getFilefromNet("http://firmware.ardupilot.org/SiK/stable/radio~rfd900.ihx", firmwarefile);
-            }
-            if (device == Uploader.Board.DEVICE_ID_RFD900A)
-            {
-                if (beta)
-                {
-                    return Download.getFilefromNet("http://firmware.ardupilot.org/SiK/beta/radio~rfd900a.ihx",
-                        firmwarefile);
-                }
-                return Download.getFilefromNet("http://firmware.ardupilot.org/SiK/stable/radio~rfd900a.ihx", firmwarefile);
-            }
-            if (device == Uploader.Board.DEVICE_ID_RFD900U)
-            {
-                if (beta)
-                {
-                    return Download.getFilefromNet("http://files.rfdesign.com.au/Files/firmware/MPSiK%20V2.6%20rfd900u.ihx", firmwarefile);
-                }
-                return Download.getFilefromNet("http://files.rfdesign.com.au/Files/firmware/RFDSiK%20V1.9%20rfd900u.ihx", firmwarefile);
-            }
-            if (device == Uploader.Board.DEVICE_ID_RFD900P)
-            {
-                if (beta)
-                {
-                    return Download.getFilefromNet("http://files.rfdesign.com.au/Files/firmware/MPSiK%20V2.6%20rfd900p.ihx", firmwarefile);
-                }
-                return Download.getFilefromNet("http://files.rfdesign.com.au/Files/firmware/RFDSiK%20V1.9%20rfd900p.ihx", firmwarefile);
-            }
-            if (device == Uploader.Board.DEVICE_ID_RFD900X)
-            {
-                return Download.getFilefromNet("http://files.rfdesign.com.au/Files/firmware/RFDSiK%20V2.60%20rfd900x.bin", firmwarefile);
-            }
-            return false;
-        }
-
-        /// <summary>
-        /// Loads a local firmware file after prompting user for file.
-        /// </summary>
-        /// <returns></returns>
-        private bool getFirmwareLocal(bool Bin)
-        {
-            using (var openFileDialog1 = new OpenFileDialog())
-            {
-                openFileDialog1.Filter = Bin ? "Firmware|*.bin" : "Firmware|*.hex;*.ihx";
-                openFileDialog1.RestoreDirectory = true;
-                openFileDialog1.Multiselect = false;
-
-                if (openFileDialog1.ShowDialog() == DialogResult.OK)
-                {
-                    try
-                    {
-                        File.Copy(openFileDialog1.FileName, firmwarefile, true);
-                    }
-                    catch (Exception ex)
-                    {
-                        MsgBox.CustomMessageBox.Show("Error copying file\n" + ex, "ERROR");
-                        return false;
-                    }
-                    return true;
-                }
-
-                return false;
-            }
-        }
-
-        private void Sleep(int mstimeout, ICommsSerial comPort = null)
-        {
-            var endtime = DateTime.Now.AddMilliseconds(mstimeout);
-
-            while (DateTime.Now < endtime)
-            {
-                Thread.Sleep(1);
-                Application.DoEvents();
-
-                // prime the mavlinkserial loop with data.
-                if (comPort != null)
-                {
-                    var test = comPort.BytesToRead;
-                    test++;
-                }
-            }
-        }
-
-        /// <summary>
-        /// Tries to upload firmware to the modem using xmodem mode (after prompting user for file)
-        /// </summary>
-        /// <param name="comPort"></param>
-        /// <returns></returns>
-        bool upload_xmodem(ICommsSerial comPort)
-        {
-            // try xmodem mode
-            // xmodem - short cts to ground
-            try
-            {
-                uploader_LogEvent("Trying XModem Mode");
-                //comPort.BaudRate = 57600;
-                comPort.BaudRate = MainV2.comPort.BaseStream.BaudRate;
-                comPort.ReadTimeout = 1000;
-
-                Thread.Sleep(2000);
-                var tempd = comPort.ReadExisting();
-                Console.WriteLine(tempd);
-                comPort.Write("U");
-                Thread.Sleep(1000);
-                var resp1 = Serial_ReadLine(comPort); // echo
-                var resp2 = Serial_ReadLine(comPort); // echo 2
-                var tempd2 = comPort.ReadExisting(); // posibly bootloader info / use to sync
-                // identify
-                comPort.Write("i");
-                // responce is rfd900....
-                var resp3 = Serial_ReadLine(comPort); //echo
-                var resp4 = Serial_ReadLine(comPort); // newline
-                var resp5 = Serial_ReadLine(comPort); // bootloader info
-                uploader_LogEvent(resp5);
-                if (resp5.Contains("RFD900"))
-                {
-                    // start upload
-                    comPort.Write("u");
-                    var resp6 = Serial_ReadLine(comPort); // echo
-                    var resp7 = Serial_ReadLine(comPort); // Ready
-                    if (resp7.Contains("Ready"))
-                    {
-                        comPort.ReadTimeout = 3500;
-                        // responce is C
-                        var isC = comPort.ReadByte();
-                        var temp = comPort.ReadExisting();
-                        if (isC == 'C')
-                        {
-                            if (getFirmwareLocal(false))
-                            {
-
-                                XModem.LogEvent += uploader_LogEvent;
-                                XModem.ProgressEvent += uploader_ProgressEvent;
-                                // start file send
-                                XModem.Upload(firmwarefile,
-                                    comPort);
-                                XModem.LogEvent -= uploader_LogEvent;
-                                XModem.ProgressEvent -= uploader_ProgressEvent;
-                                return true;
-                            }
-                            return false;
-                        }
-                    }
-                }
-            }
-            catch (Exception ex2)
-            {
-                log.Error(ex2);
-            }
-
-            return false;
-        }
-
-        private void BUT_upload_Click(object sender, EventArgs e)
-        {
-            ProgramFirmware(false);
-        }
-
-        private void iHex_ProgressEvent(double completed)
-        {
-            try
-            {
-                Progressbar.Value = (int) (completed*100);
-                Application.DoEvents();
-            }
-            catch
-            {
-            }
-        }
-
-        private void uploader_LogEvent(string message, int level = 0)
-        {
-            try
-            {
-                if (level == 0)
-                {
-                    Console.Write(message);
-                    lbl_status.Text = message;
-                    log.Info(message);
-                    Application.DoEvents();
-                }
-                else if (level < 5) // 5 = byte data
-                {
-                    log.Debug(message);
-                }
-            }
-            catch
-            {
-            }
-        }
-
-        private void iHex_LogEvent(string message, int level = 0)
-        {
-            try
-            {
-                if (level == 0)
-                {
-                    lbl_status.Text = message;
-                    Console.WriteLine(message);
-                    log.Info(message);
-                    Application.DoEvents();
-                }
-            }
-            catch
-            {
-            }
-        }
-
-        private void uploader_ProgressEvent(double completed)
-        {
-            try
-            {
-                Progressbar.Value = (int)Math.Min (completed*100,100);
-                Application.DoEvents();
-            }
-            catch
-            {
-            }
-        }
-
-        string GetParamNumber(string Part1)
-        {
-            Part1 = Part1.Trim();
-            int S = Part1.IndexOf('S');
-            return Part1.Substring(S + 1);
-        }
-
-        private void BUT_savesettings_Click(object sender, EventArgs e)
-        {
-<<<<<<< HEAD
-            EndSession();
-=======
-            //EndSession();
->>>>>>> 0f5bae05
-            var Session = GetSession();
-            
-            if (Session == null)
-            {
-                return;
-            }
-
-            EnableConfigControls(false);
-            EnableProgrammingControls(false);
-            lbl_status.Text = "Connecting";
-
-            if (Session.PutIntoATCommandMode() == RFD.RFD900.TSession.TMode.AT_COMMAND)
-            {
-                // cleanup
-                doCommand(Session.Port, "AT&T", false, 1);
-
-                Session.Port.DiscardInBuffer();
-
-                lbl_status.Text = "Doing Command";
-
-
-                if (RTI.Text != "")
-                {
-                    // remote
-                    var answer = doCommand(Session.Port, "RTI5", true);
-
-                    var items = answer.Split(new[] {'\n'}, StringSplitOptions.RemoveEmptyEntries);
-
-                    foreach (var item in items)
-                    {
-                        //if (item.StartsWith("S"))
-                        {
-                            int multipoint_fix = -1;
-                            if (item.StartsWith("["))
-                            {
-                                multipoint_fix = item.IndexOf(']') + 1;
-                            }
-                            var mod_item = item;
-                            if (multipoint_fix > 0 && item.Length > multipoint_fix)
-                            {
-                                mod_item = item.Substring(multipoint_fix).Trim();
-                            }
-                            var values = mod_item.Split(':', '=');
-
-                            if (values.Length == 3)
-                            {
-                                values[1] = values[1].Replace("/", "_");
-
-                                var controls = groupBoxRemote.Controls.Find("R" + values[1].Trim(), true);
-
-                                if (controls.Length > 0)
-                                {
-                                    if (controls[0].GetType() == typeof (CheckBox))
-                                    {
-                                        var value = ((CheckBox) controls[0]).Checked ? "1" : "0";
-
-                                        if (value != values[2].Trim())
-                                        {
-                                            var cmdanswer = doCommand(Session.Port,
-                                                "RTS" + values[0].Trim().TrimStart('S') + "=" + value);
-
-                                            if (cmdanswer.Contains("OK"))
-                                            {
-                                            }
-                                            else
-                                            {
-                                                if (values[1] == "ENCRYPTION_LEVEL")
-                                                {
-                                                    // set this on the local radio as well.
-                                                    doCommand(Session.Port, "ATS" + values[0].Trim().TrimStart('S') + "=" + value);
-                                                    // both radios should now be using the default key
-                                                }
-                                                else
-                                                {
-                                                    MsgBox.CustomMessageBox.Show("Set Command error");
-                                                }
-                                            }
-                                        }
-                                    }
-                                    else if (!controls[0].Name.Contains("FORMAT") && controls[0] is TextBox)
-                                    {
-                                        if (controls[0].Text != values[2].Trim())
-                                        {
-                                            var cmdanswer = doCommand(Session.Port,
-                                                "RTS" + values[0].Trim().TrimStart('S') + "=" + controls[0].Text);
-                                            
-                                            if (cmdanswer.Contains("OK"))
-                                            {
-                                            }
-                                            else
-                                            {
-                                                MsgBox.CustomMessageBox.Show("Set Command error");
-                                            }
-                                        }
-                                    }
-                                    else if (controls[0].Name.Contains("MAVLINK")) //
-                                    {
-                                        if (((ComboBox) controls[0]).SelectedValue.ToString() != values[2].Trim())
-                                        {
-                                            var cmdanswer = doCommand(Session.Port,
-                                                "RTS" + values[0].Trim().TrimStart('S') + "=" + ((ComboBox) controls[0]).SelectedValue);
-
-                                            if (cmdanswer.Contains("OK"))
-                                            {
-                                            }
-                                            else
-                                            {
-                                                MsgBox.CustomMessageBox.Show("Set Command error");
-                                            }
-                                        }
-                                    }
-                                    else if (controls[0] is ComboBox)
-                                    {
-                                        string CBValue = GetCBValue((ComboBox)controls[0]);
-                                        if (CBValue != values[2].Trim())
-                                        {
-                                            var cmdanswer = doCommand(Session.Port,
-                                                "RTS" + values[0].Trim().TrimStart('S') + "=" + CBValue);
-
-                                            if (cmdanswer.Contains("OK"))
-                                            {
-                                            }
-                                            else
-                                            {
-                                                MsgBox.CustomMessageBox.Show("Set Command error");
-                                            }
-                                        }
-                                    }
-                                }
-                            }
-                        }
-                    }
-
-                    Sleep(100);
-                }
-
-                Session.Port.DiscardInBuffer();
-                {
-                    //local
-                    string answer = "";
-                    for (int n = 0; n < 5; n++)
-                    {
-                        answer = doCommand(Session.Port, "ATI5", true);
-                        if (answer.Length != 0)
-                        {
-                            break;
-                        }
-                    }
-
-                    var items = answer.Split(new[] {'\n'}, StringSplitOptions.RemoveEmptyEntries);
-
-                    foreach (var item in items)
-                    {
-                        //if (item.StartsWith("S"))
-                        {
-                            var values = item.Split(':', '=');
-
-                            if (values.Length == 3)
-                            {
-                                values[1] = values[1].Replace("/", "_");
-
-                                var controls = groupBoxLocal.Controls.Find(values[1].Trim(), true);
-
-                                if (controls.Length > 0)
-                                {
-                                    if (controls[0].GetType() == typeof (CheckBox))
-                                    {
-                                        var value = ((CheckBox) controls[0]).Checked ? "1" : "0";
-
-                                        if (value != values[2].Trim())
-                                        {
-                                            var cmdanswer = doCommand(Session.Port,
-                                                "ATS" + GetParamNumber(values[0]) + "=" + value);
-
-                                            if (cmdanswer.Contains("OK"))
-                                            {
-                                            }
-                                            else
-                                            {
-                                                MsgBox.CustomMessageBox.Show("Set Command error");
-                                            }
-                                        }
-                                    }
-                                    else if (controls[0] is TextBox)
-                                    {
-                                    }
-                                    else if (controls[0].Name.Contains("MAVLINK")) //
-                                    {
-                                        if (((ComboBox) controls[0]).SelectedValue.ToString() != values[2].Trim())
-                                        {
-                                            var cmdanswer = doCommand(Session.Port,
-                                                "ATS" + GetParamNumber(values[0]) + "=" + ((ComboBox) controls[0]).SelectedValue);
-
-                                            if (cmdanswer.Contains("OK"))
-                                            {
-                                            }
-                                            else
-                                            {
-                                                MsgBox.CustomMessageBox.Show("Set Command error");
-                                            }
-                                        }
-                                    }
-                                    else if (controls[0] is ComboBox)
-                                    {
-                                        string CBValue = GetCBValue((ComboBox)controls[0]);
-                                        if (CBValue != values[2].Trim())
-                                        {
-                                            var cmdanswer = doCommand(Session.Port,
-                                                "ATS" + GetParamNumber(values[0]) + "=" + CBValue);
-
-                                            if (cmdanswer.Contains("OK"))
-                                            {
-                                            }
-                                            else
-                                            {
-                                                MsgBox.CustomMessageBox.Show("Set Command error");
-                                            }
-                                        }
-                                    }
-                                }
-                            }
-                        }
-                    }
-
-                    // set encryption keys at the same time, so if we are enabled we dont lose comms.
-                    // we have set encryption to on for both radios, they will be using the default key atm
-                    if (RENCRYPTION_LEVEL.Checked)
-                    {
-                        if (System.Text.RegularExpressions.Regex.IsMatch(txt_Raeskey.Text, @"\A\b[0-9a-fA-F]+\b\Z")
-                            && (txt_Raeskey.Text.Length <= 32))
-                        {
-                            doCommand(Session.Port, "RT&E=" + txt_Raeskey.Text.PadRight(32, '0'), true);
-                        }
-                        else
-                        {
-                            //Complain that encryption key invalid.
-                            lbl_status.Text = "Fail";
-                            MsgBox.CustomMessageBox.Show("Encryption key not valid hex number <= 32 hex numerals");
-                        }
-                    }
-                    if (ENCRYPTION_LEVEL.Checked)
-                    {
-                        if (System.Text.RegularExpressions.Regex.IsMatch(txt_aeskey.Text, @"\A\b[0-9a-fA-F]+\b\Z")
-                            && (txt_aeskey.Text.Length <= 32))
-                        {
-                            doCommand(Session.Port, "AT&E=" + txt_aeskey.Text.PadRight(32, '0'), true);
-                        }
-                        else
-                        {
-                            //Complain that encryption key invalid.
-                            lbl_status.Text = "Fail";
-                            MsgBox.CustomMessageBox.Show("Encryption key not valid hex number <= 32 hex numerals");
-                        }
-                    }
-
-
-                    if (RTI.Text != "")
-                    {
-                        // write it
-                        doCommand(Session.Port, "RT&W");
-
-                        // return to normal mode
-                        doCommand(Session.Port, "RTZ");
-                    }
-
-                    // write it
-                    var cmdwriteanswer = doCommand(Session.Port, "AT&W");
-                    if (!cmdwriteanswer.Contains("OK"))
-                    {
-                        MsgBox.CustomMessageBox.Show("Failed to save parameters");
-                    }
-
-                    // return to normal mode
-                    doCommand(Session.Port, "ATZ");
-                }
-
-                lbl_status.Text = "Done";
-            }
-            else
-            {
-                // return to normal mode
-                doCommand(Session.Port, "ATZ");
-
-                lbl_status.Text = "Fail";
-                MsgBox.CustomMessageBox.Show("Failed to enter command mode");
-            }
-
-            //Need to do this because modem rebooted.
-<<<<<<< HEAD
-            EndSession();
-=======
-            Session.PutIntoATCommandModeAssumingInTransparentMode();
->>>>>>> 0f5bae05
-
-            EnableConfigControls(true);
-            EnableProgrammingControls(true);
-        }
-
-        /// <summary>
-        /// Return an array of ints in a linear progression, but end is always included as the end.
-        /// </summary>
-        /// <param name="start">The start</param>
-        /// <param name="step">The step</param>
-        /// <param name="end">The end, always included</param>
-        /// <returns>The array of ints, never null</returns>
-        public static IEnumerable<int> Range(int start, int step, int end)
-        {
-            bool GotEnd = false;
-<<<<<<< HEAD
-            var list = new List<int>();
-=======
-            /*
-             * To speed things up, might be best to use array and calculate
-             * length ahead of time.
-             * 
-             * length = ((end - start - 1) / step) + 2
-             * 
-             * 1, 13, 3 = 5
-             * 1, 14, 3 = 6
-             * 1, 15, 3 = 6
-             * 
-             */
->>>>>>> 0f5bae05
-
-            try
-            {
-<<<<<<< HEAD
-                if (a == end)
-                {
-                    GotEnd = true;
-                }
-                list.Add(a);
-            }
-
-            if (!GotEnd)
-            {
-                list.Add(end);
-            }
-
-            return list;
-        }
-=======
->>>>>>> 0f5bae05
-
-                int[] list;
-                int index = 0;
-
-                if (start == end)
-                {
-                    list = new int[1];
-                }
-                else
-                {
-                    list = new int[((end - start - 1) / step) + 2];
-                }
-
-                for (var a = start; a <= end; a += step)
-                {
-                    if (a == end)
-                    {
-                        GotEnd = true;
-                    }
-                    list[index++] = a;
-                }
-
-                if (!GotEnd)
-                {
-                    list[index++] = end;
-                }
-
-                return list;
-            }
-            catch (Exception e)
-            {
-                //Console.WriteLine();
-
-                throw e;
-            }
-        }
-
-<<<<<<< HEAD
-=======
-
->>>>>>> 0f5bae05
-        private bool SetupCBWithSetting(ComboBox CB, Dictionary<string, RFD.RFD900.TSetting> Settings,
-            string Value, bool Remote)
-        {
-            string SettingName;
-
-            if (Remote)
-            {
-                SettingName = CB.Name.Substring(1);
-            }
-            else
-<<<<<<< HEAD
-            {
-                SettingName = CB.Name;
-            }
-            if (Settings.ContainsKey(SettingName))
-            {
-=======
-            {
-                SettingName = CB.Name;
-            }
-            if (Settings.ContainsKey(SettingName))
-            {
->>>>>>> 0f5bae05
-                var Setting = Settings[SettingName];
-                if (Setting.Options != null)
-                {
-                    //Use options.
-                    string[] OptionNames = Setting.GetOptionNames();
-                    string OptionName = Setting.GetOptionNameForValue(Value);
-                    if (OptionName == null)
-                    {
-                        Array.Resize(ref OptionNames, OptionNames.Length + 1);
-                        OptionNames[OptionNames.Length - 1] = Value;
-                        OptionName = Value;
-                    }
-                    
-                    CB.DataSource = OptionNames;
-                    CB.Text = OptionName;
-                    CB.Tag = Setting;
-                    return true;
-                }
-                if (Setting.Range != null)
-                {
-                    CB.DataSource = Range(Setting.Range.Min, Setting.Increment, Setting.Range.Max);
-                    CB.Text = Value;
-                    CB.Tag = null;
-                    return true;
-                }
-<<<<<<< HEAD
-            }
-            
-            CB.Tag = null;
-            CB.Text = Value;
-            return false;
-        }
-
-        private string GetCBValue(ComboBox CB)
-        {
-            if (CB.Tag != null)
-            {
-                RFD.RFD900.TSetting Setting = (RFD.RFD900.TSetting)CB.Tag;
-                foreach (var O in Setting.Options)
-                {
-                    if (O.OptionName == CB.Text)
-                    {
-                        return O.Value.ToString();
-                    }
-                }
-            }
-            return CB.Text;
-        }
-
-        void SetupComboForMavlink(ComboBox CB,  bool Simple)
-        {
-            Dictionary<int, string> dict;
-            if (Simple)
-            {
-                dict = Enum.GetValues(typeof(mavlink_option_simple))
-                    .Cast<mavlink_option>()
-                    .ToDictionary(t => (int)t, t => t.ToString());
-            }
-            else
-            {
-                dict = Enum.GetValues(typeof(mavlink_option))
-                    .Cast<mavlink_option>()
-                    .ToDictionary(t => (int)t, t => t.ToString());
-            }
-
-            CB.DataSource = dict.ToArray();
-        }
-
-        /// <summary>
-        /// Load settings button evt hdlr
-        /// </summary>
-        /// <param name="sender"></param>
-        /// <param name="e"></param>
-        private void BUT_getcurrent_Click(object sender, EventArgs e)
-        {
-            EndSession();
-            var Session = GetSession();
-
-            if (Session == null)
-            {
-                return;
-=======
->>>>>>> 0f5bae05
-            }
-            
-            CB.Tag = null;
-            CB.Text = Value;
-            return false;
-        }
-
-<<<<<<< HEAD
-            ResetAllControls(groupBoxLocal);
-            ResetAllControls(groupBoxRemote);
-
-            EnableConfigControls(false);
-            EnableProgrammingControls(false);
-            lbl_status.Text = "Connecting";
-
-            try
-            {
-                if (Session.PutIntoATCommandMode() == RFD.RFD900.TSession.TMode.AT_COMMAND)
-                {
-                    bool SomeSettingsInvalid = false;
-                    // cleanup
-                    doCommand(Session.Port, "AT&T", false, 1);
-
-=======
-        private string GetCBValue(ComboBox CB)
-        {
-            if (CB.Tag != null)
-            {
-                RFD.RFD900.TSetting Setting = (RFD.RFD900.TSetting)CB.Tag;
-                foreach (var O in Setting.Options)
-                {
-                    if (O.OptionName == CB.Text)
-                    {
-                        return O.Value.ToString();
-                    }
-                }
-            }
-            return CB.Text;
-        }
-
-        void SetupComboForMavlink(ComboBox CB,  bool Simple)
-        {
-            Dictionary<int, string> dict;
-            if (Simple)
-            {
-                dict = Enum.GetValues(typeof(mavlink_option_simple))
-                    .Cast<mavlink_option>()
-                    .ToDictionary(t => (int)t, t => t.ToString());
-            }
-            else
-            {
-                dict = Enum.GetValues(typeof(mavlink_option))
-                    .Cast<mavlink_option>()
-                    .ToDictionary(t => (int)t, t => t.ToString());
-            }
-
-            CB.DataSource = dict.ToArray();
-        }
-
-        /// <summary>
-        /// Load settings button evt hdlr
-        /// </summary>
-        /// <param name="sender"></param>
-        /// <param name="e"></param>
-        private void BUT_getcurrent_Click(object sender, EventArgs e)
-        {
-            //EndSession();
-            var Session = GetSession();
-
-            if (Session == null)
-            {
-                return;
-            }
-
-            ResetAllControls(groupBoxLocal);
-            ResetAllControls(groupBoxRemote);
-
-            EnableConfigControls(false);
-            EnableProgrammingControls(false);
-            lbl_status.Text = "Connecting";
-
-            try
-            {
-                if (Session.PutIntoATCommandMode() == RFD.RFD900.TSession.TMode.AT_COMMAND)
-                {
-                    bool SomeSettingsInvalid = false;
-                    // cleanup
-                    doCommand(Session.Port, "AT&T", false, 1);
-
->>>>>>> 0f5bae05
-                    Session.Port.DiscardInBuffer();
-
-                    lbl_status.Text = "Doing Command ATI & RTI";
-
-                    //Set the text box to show the radio version
-                    int multipoint_fix = -1;
-                    var ati_str = doCommand(Session.Port, "ATI").Trim();
-                    if (ati_str.StartsWith("["))
-                    {
-                        multipoint_fix = ati_str.IndexOf(']') + 1;
-                    }
-                    ATI.Text = ati_str;
-
-                    NumberStyles style = NumberStyles.Any;
-
-                    //Get the board frequency.
-                    var freqstring = doCommand(Session.Port, "ATI3").Trim();
-                    if (multipoint_fix > 0)
-                    {
-                        freqstring = freqstring.Substring(multipoint_fix).Trim();
-                    }
-
-                    if (freqstring.ToLower().Contains('x'))
-                        style = NumberStyles.AllowHexSpecifier;
-
-                    var freq =
-                        (Uploader.Frequency)
-                            Enum.Parse(typeof (Uploader.Frequency),
-                                int.Parse(freqstring.ToLower().Replace("x", ""), style).ToString());
-
-                    ATI3.Text = freq.ToString();
-
-                    style = NumberStyles.Any;
-
-                    var boardstring = doCommand(Session.Port, "ATI2").Trim();
-                    if (multipoint_fix > 0)
-                    {
-                        boardstring = boardstring.Substring(multipoint_fix).Trim();
-                    }
-
-                    if (boardstring.ToLower().Contains('x'))
-                        style = NumberStyles.AllowHexSpecifier;
-
-                    Session.Board =
-                        (Uploader.Board)
-                            Enum.Parse(typeof (Uploader.Board),
-                                int.Parse(boardstring.ToLower().Replace("x", ""), style).ToString());
-
-                    ATI2.Text = Session.Board.ToString();
-<<<<<<< HEAD
-=======
-
-                    if (Session.Board == Uploader.Board.DEVICE_ID_RFD900X)
-                    {
-                        //RFD900x has a new set of acceptable settings ranges...
-                        SERIAL_SPEED.DataSource = new int[] { 1, 2, 4, 9, 19, 38, 57, 115, 230, 460 };
-                        RSERIAL_SPEED.DataSource = new int[] { 1, 2, 4, 9, 19, 38, 57, 115, 230, 460 };
-
-                        AIR_SPEED.DataSource = new int[] { 4, 64, 125, 250, 500 };
-                        RAIR_SPEED.DataSource = new int[] { 4, 64, 125, 250, 500 };
-
-                        if (ATI.Text.Contains("ASYNC"))
-                        {
-                            NETID.DataSource = Range(0, 1, 255);
-                            RNETID.DataSource = Range(0, 1, 255);
-                        }
-                        else
-                        {
-                            NETID.DataSource = Range(0, 1, 65535);
-                            RNETID.DataSource = Range(0, 1, 65535);
-                        }
-
-                        MIN_FREQ.DataSource = Range(902000, 1000, 927000);
-                        RMIN_FREQ.DataSource = Range(902000, 1000, 927000);
-
-                        MAX_FREQ.DataSource = Range(903000, 1000, 928000);
-                        RMAX_FREQ.DataSource = Range(903000, 1000, 928000);
-
-                        NUM_CHANNELS.DataSource = Range(1, 1, 50);
-                        RNUM_CHANNELS.DataSource = Range(1, 1, 50);
-
-                        MAX_WINDOW.DataSource = Range(20, 1, 400);
-                        RMAX_WINDOW.DataSource = Range(20, 1, 400);
-
-                    }
-                    else
-                    {
-                        RestoreAllDefaultCBObjects();
-                    }
->>>>>>> 0f5bae05
-
-                    if (Session.Board == Uploader.Board.DEVICE_ID_RFD900X)
-                    {
-                        //RFD900x has a new set of acceptable settings ranges...
-                        SERIAL_SPEED.DataSource = new int[] { 1, 2, 4, 9, 19, 38, 57, 115, 230, 460 };
-                        RSERIAL_SPEED.DataSource = new int[] { 1, 2, 4, 9, 19, 38, 57, 115, 230, 460 };
-
-                        AIR_SPEED.DataSource = new int[] { 4, 64, 125, 250, 500 };
-                        RAIR_SPEED.DataSource = new int[] { 4, 64, 125, 250, 500 };
-
-                        if (ATI.Text.Contains("ASYNC"))
-                        {
-                            NETID.DataSource = Range(0, 1, 255);
-                            RNETID.DataSource = Range(0, 1, 255);
-                        }
-                        else
-                        {
-                            NETID.DataSource = Range(0, 1, 65535);
-                            RNETID.DataSource = Range(0, 1, 65535);
-                        }
-
-                        MIN_FREQ.DataSource = Range(902000, 1000, 927000);
-                        RMIN_FREQ.DataSource = Range(902000, 1000, 927000);
-
-                        MAX_FREQ.DataSource = Range(903000, 1000, 928000);
-                        RMAX_FREQ.DataSource = Range(903000, 1000, 928000);
-
-                        NUM_CHANNELS.DataSource = Range(1, 1, 50);
-                        RNUM_CHANNELS.DataSource = Range(1, 1, 50);
-
-                        MAX_WINDOW.DataSource = Range(20, 1, 400);
-                        RMAX_WINDOW.DataSource = Range(20, 1, 400);
-
-                    }
-                    else
-                    {
-                        RestoreAllDefaultCBObjects();
-                    }
-
-                    // 8 and 9
-                    if (freq == Uploader.Frequency.FREQ_915)
-                    {
-                        MIN_FREQ.DataSource = Range(895000, 1000, 935000);
-                        RMIN_FREQ.DataSource = Range(895000, 1000, 935000);
-
-                        MAX_FREQ.DataSource = Range(895000, 1000, 935000);
-                        RMAX_FREQ.DataSource = Range(895000, 1000, 935000);
-                    }
-                    else if (freq == Uploader.Frequency.FREQ_433)
-                    {
-                        MIN_FREQ.DataSource = Range(414000, 50, 460000);
-                        RMIN_FREQ.DataSource = Range(414000, 50, 460000);
-
-                        MAX_FREQ.DataSource = Range(414000, 50, 460000);
-                        RMAX_FREQ.DataSource = Range(414000, 50, 460000);
-                    }
-                    else if (freq == Uploader.Frequency.FREQ_868)
-                    {
-                        MIN_FREQ.DataSource = Range(849000, 1000, 889000);
-                        RMIN_FREQ.DataSource = Range(849000, 1000, 889000);
-
-                        MAX_FREQ.DataSource = Range(849000, 1000, 889000);
-                        RMAX_FREQ.DataSource = Range(849000, 1000, 889000);
-                    }
-
-                    if (Session.Board == Uploader.Board.DEVICE_ID_RFD900 ||
-                            Session.Board == Uploader.Board.DEVICE_ID_RFD900A
-                            || Session.Board == Uploader.Board.DEVICE_ID_RFD900P ||
-                            Session.Board == Uploader.Board.DEVICE_ID_RFD900X)
-                    {
-                        TXPOWER.DataSource = Range(0, 1, 30);
-                        RTXPOWER.DataSource = Range(0, 1, 30);
-                    }
-                    else
-                    {
-                        TXPOWER.DataSource = Range(0, 1, 20);
-                        RTXPOWER.DataSource = Range(0, 1, 20);
-                    }
-
-                    if (Session.Board == Uploader.Board.DEVICE_ID_RFD900X)
-<<<<<<< HEAD
-                    {
-                        LBT_RSSI.DataSource = Range(0, 25, 220);
-                        RLBT_RSSI.DataSource = Range(0, 25, 220);
-                    }
-                    else
-                    {
-=======
-                    {
-                        LBT_RSSI.DataSource = Range(0, 25, 220);
-                        RLBT_RSSI.DataSource = Range(0, 25, 220);
-                    }
-                    else
-                    {
->>>>>>> 0f5bae05
-                        LBT_RSSI.DataSource = Range(0, 1, 1);
-                        RLBT_RSSI.DataSource = Range(0, 1, 1);
-                    }
-
-                    if (multipoint_fix == -1)
-                    {
-                        var AESKey = doCommand(Session.Port, "AT&E?").Trim();
-                        if (AESKey.Contains("ERROR"))
-                        {
-                            txt_aeskey.Text = "";
-                            txt_aeskey.Enabled = false;
-                        }
-                        else
-                        {
-                            txt_aeskey.Text = AESKey;
-                            txt_aeskey.Enabled = true;
-                        }
-                        SetupComboForMavlink(MAVLINK, false);
-                    }
-                    else
-                    {
-                        txt_aeskey.Text = "";
-                        txt_aeskey.Enabled = false;
-                        SetupComboForMavlink(MAVLINK, true);
-                    }
-
-                    RSSI.Text = doCommand(Session.Port, "ATI7").Trim();
-
-                    lbl_status.Text = "Doing Command ATI5";
-
-                    var answer = doCommand(Session.Port, "ATI5", true);
-
-                    var Settings = Session.GetSettings(
-                        doCommand(Session.Port, "ATI5?", true),
-                        Session.Board);
-
-                    DisableRFD900xControls();
-
-                    var items = answer.Split('\n');
-
-                    foreach (var kvp in _DefaultLocalEnabled)
-                    {
-                        kvp.Key.Enabled = kvp.Value;
-                    }
-
-                    if (ATI.Text.Contains("ASYNC"))
-                    {
-                        _LocalExtraParams.SetModel(Model.ASYNC);
-                    }
-                    else
-                    {
-                        if ((items.Length > 0) && items[0].StartsWith("["))
-                        {
-                            //This is multipoint firmware.
-                            _LocalExtraParams.SetModel(Model.MULTIPOINT);
-                        }
-                        else if (ATI.Text.Contains("MP on") && (Session.Board == Uploader.Board.DEVICE_ID_RFD900X))
-                        {
-                            _LocalExtraParams.SetModel(Model.MULTIPOINT_X);
-                        }
-                        else
-                        {
-                            //This is p2p firmware.
-                            _LocalExtraParams.SetModel(Model.P2P);
-                        }
-                    }
-
-                    //For each of the settings returned by the radio...
-                    foreach (var item in items)
-                    {
-                        //if (item.StartsWith("S"))
-                        {
-                            var mod_item = item;
-                            if (multipoint_fix > 0 && item.Length > multipoint_fix)
-                            {
-                                mod_item = item.Substring(multipoint_fix).Trim();
-                            }
-                            var values = mod_item.Split(new char[] { ':', '=' }, StringSplitOptions.RemoveEmptyEntries);
-
-                            if (values.Length == 3)
-                            {
-                                values[1] = values[1].Replace("/", "_");
-
-                                var controls = groupBoxLocal.Controls.Find(values[1].Trim(), true);
-
-                                //If there's a control with the same name as the setting...
-                                if (controls.Length > 0)
-                                {
-                                    groupBoxLocal.Enabled = true;
-                                    controls[0].Parent.Enabled = true;
-                                    controls[0].Enabled = true;
-
-                                    if (controls[0] is CheckBox)
-                                    {
-                                        ((CheckBox) controls[0]).Checked = values[2].Trim() == "1";
-                                    }
-                                    else if (controls[0] is TextBox)
-                                    {
-                                        ((TextBox) controls[0]).Text = values[2].Trim();
-                                    }
-                                    else if (controls[0].Name.Contains("MAVLINK")) //
-                                    {
-                                        var ans = Enum.Parse(typeof (mavlink_option), values[2].Trim());
-                                        ((ComboBox) controls[0]).Text = ans.ToString();
-                                    }
-                                    else if (controls[0] is ComboBox)
-                                    {
-                                        if (!SetupCBWithSetting((ComboBox)controls[0], Settings, 
-                                            values[2].Trim(), false))
-                                        {
-                                            ((ComboBox)controls[0]).Text = values[2].Trim();
-                                            if (((ComboBox)controls[0]).Text != values[2].Trim())
-                                            {
-                                                SomeSettingsInvalid = true;
-                                                
-                                            }
-                                            
-                                        }
-                                     
-                                    }
-                                }
-                            }
-                        }
-                    }
-
-                    // remote
-                    foreach (Control ctl in groupBoxRemote.Controls)
-                    {
-                        if ((ctl.Name != "RSSI")&& (!(ctl is Label)))
-                        {
-                            ctl.ResetText();
-                        }
-                    }
-
-                    Session.Port.DiscardInBuffer();
-
-                    RTI.Text = doCommand(Session.Port, "RTI");
-
-<<<<<<< HEAD
-                    try
-                    {
-                        var resp = doCommand(Session.Port, "RTI2");
-                        if (resp.Trim() != "")
-                            RTI2.Text =
-                                ((Uploader.Board)Enum.Parse(typeof(Uploader.Board), resp)).ToString();
-                    }
-                    catch
-=======
-                    if (RTI.Text != "")
->>>>>>> 0f5bae05
-                    {
-
-<<<<<<< HEAD
-                    if (multipoint_fix == -1)
-                    {
-                        var AESKey = doCommand(Session.Port, "RT&E?").Trim();
-                        if (AESKey.Contains("ERROR"))
-                        {
-                            txt_Raeskey.Text = "";
-                            txt_Raeskey.Enabled = false;
-                        }
-                        else
-                        {
-                            txt_Raeskey.Text = AESKey;
-                            txt_Raeskey.Enabled = true;
-                        }
-                        SetupComboForMavlink(RMAVLINK, false);
-                    }
-                    else
-                    {
-                        txt_Raeskey.Text = "";
-                        txt_Raeskey.Enabled = false;
-                        SetupComboForMavlink(RMAVLINK, true);
-                    }
-=======
-                        try
-                        {
-                            var resp = doCommand(Session.Port, "RTI2");
-                            if (resp.Trim() != "")
-                                RTI2.Text =
-                                    ((Uploader.Board)Enum.Parse(typeof(Uploader.Board), resp)).ToString();
-                        }
-                        catch
-                        {
-                        }
-
-                        if (multipoint_fix == -1)
-                        {
-                            var AESKey = doCommand(Session.Port, "RT&E?").Trim();
-                            if (AESKey.Contains("ERROR"))
-                            {
-                                txt_Raeskey.Text = "";
-                                txt_Raeskey.Enabled = false;
-                            }
-                            else
-                            {
-                                txt_Raeskey.Text = AESKey;
-                                txt_Raeskey.Enabled = true;
-                            }
-                            SetupComboForMavlink(RMAVLINK, false);
-                        }
-                        else
-                        {
-                            txt_Raeskey.Text = "";
-                            txt_Raeskey.Enabled = false;
-                            SetupComboForMavlink(RMAVLINK, true);
-                        }
->>>>>>> 0f5bae05
-
-                        lbl_status.Text = "Doing Command RTI5";
-
-<<<<<<< HEAD
-                    answer = doCommand(Session.Port, "RTI5", true);
-=======
-                        answer = doCommand(Session.Port, "RTI5", true);
->>>>>>> 0f5bae05
-
-                        items = answer.Split('\n');
-
-<<<<<<< HEAD
-                    if (RTI.Text.Contains("ASYNC"))
-                    {
-                        _RemoteExtraParams.SetModel(Model.ASYNC);
-                    }
-                    else
-                    {
-                        if ((items.Length > 0) && items[0].StartsWith("["))
-                        {
-                            //This is multipoint firmware.
-                            _RemoteExtraParams.SetModel(Model.MULTIPOINT);
-                        }
-                        else if (RTI.Text.Contains("MP on") && (Session.Board == Uploader.Board.DEVICE_ID_RFD900X))
-                        {
-                            _RemoteExtraParams.SetModel(Model.MULTIPOINT_X);
-                        }
-                        else
-                        {
-                            //This is 2-point firmware.
-                            _RemoteExtraParams.SetModel(Model.P2P);
-                        }
-                    }
-
-                    foreach (var item in items)
-                    {
-                        //if (item.StartsWith("S"))
-=======
-                        if (RTI.Text.Contains("ASYNC"))
->>>>>>> 0f5bae05
-                        {
-                            _RemoteExtraParams.SetModel(Model.ASYNC);
-                        }
-                        else
-                        {
-                            if ((items.Length > 0) && items[0].StartsWith("["))
-                            {
-                                //This is multipoint firmware.
-                                _RemoteExtraParams.SetModel(Model.MULTIPOINT);
-                            }
-                            else if (RTI.Text.Contains("MP on") && (Session.Board == Uploader.Board.DEVICE_ID_RFD900X))
-                            {
-                                _RemoteExtraParams.SetModel(Model.MULTIPOINT_X);
-                            }
-                            else
-                            {
-                                //This is 2-point firmware.
-                                _RemoteExtraParams.SetModel(Model.P2P);
-                            }
-                        }
-
-                        foreach (var item in items)
-                        {
-                            //if (item.StartsWith("S"))
-                            {
-                                var values = item.Split(new char[] { ':', '=' }, StringSplitOptions.RemoveEmptyEntries);
-
-                                if (values.Length == 3)
-                                {
-                                    values[1] = values[1].Replace("/", "_");
-
-                                    var controls = groupBoxRemote.Controls.Find("R" + values[1].Trim(), true);
-
-                                    if (controls.Length == 0)
-                                        continue;
-
-<<<<<<< HEAD
-                                if (controls[0] is CheckBox)
-                                {
-                                    ((CheckBox) controls[0]).Checked = values[2].Trim() == "1";
-                                }
-                                else if (controls[0] is TextBox)
-                                {
-                                    ((TextBox) controls[0]).Text = values[2].Trim();
-                                }
-                                else if (controls[0].Name.Contains("MAVLINK")) //
-                                {
-                                    var ans = Enum.Parse(typeof (mavlink_option), values[2].Trim());
-                                    ((ComboBox) controls[0]).Text = ans.ToString();
-                                }
-                                else if (controls[0] is ComboBox)
-                                {
-                                    if (!SetupCBWithSetting((ComboBox)controls[0], Settings, 
-                                        values[2].Trim(), true))
-                                    {
-                                        ((ComboBox)controls[0]).Text = values[2].Trim();
-                                        if (((ComboBox)controls[0]).Text != values[2].Trim())
-                                        {
-                                            SomeSettingsInvalid = true;
-=======
-                                    controls[0].Enabled = true;
-
-                                    if (controls[0] is CheckBox)
-                                    {
-                                        ((CheckBox)controls[0]).Checked = values[2].Trim() == "1";
-                                    }
-                                    else if (controls[0] is TextBox)
-                                    {
-                                        ((TextBox)controls[0]).Text = values[2].Trim();
-                                    }
-                                    else if (controls[0].Name.Contains("MAVLINK")) //
-                                    {
-                                        var ans = Enum.Parse(typeof(mavlink_option), values[2].Trim());
-                                        ((ComboBox)controls[0]).Text = ans.ToString();
-                                    }
-                                    else if (controls[0] is ComboBox)
-                                    {
-                                        if (!SetupCBWithSetting((ComboBox)controls[0], Settings,
-                                            values[2].Trim(), true))
-                                        {
-                                            ((ComboBox)controls[0]).Text = values[2].Trim();
-                                            if (((ComboBox)controls[0]).Text != values[2].Trim())
-                                            {
-                                                SomeSettingsInvalid = true;
-                                            }
->>>>>>> 0f5bae05
-                                        }
-                                    }
-                                }
-                                else
-                                {
-                                    /*
-                                    if (item.Contains("S15"))
-                                    {
-                                        answer = doCommand(comPort, "RTS15?");
-                                        int rts15 = 0;
-                                        if (int.TryParse(answer, out rts15))
-                                        {
-                                            RS15.Enabled = true;
-                                            RS15.Text = rts15.ToString();
-                                        }
-                                    }
-                                    */
-                                    log.Info("Odd config line :" + item);
-                                }
-                            }
-                        }
-                    }
-
-                    // off hook
-<<<<<<< HEAD
-                    doCommand(Session.Port, "ATO");
-=======
-                    Session.PutIntoTransparentMode();
->>>>>>> 0f5bae05
-
-                    if (SomeSettingsInvalid)
-                    {
-                        lbl_status.Text = "Done.  Some settings in modem were invalid.";
-                    }
-                    else
-                    {
-                        lbl_status.Text = "Done";
-                    }
-                }
-                else
-                {
-                    // off hook
-<<<<<<< HEAD
-                    doCommand(Session.Port, "ATO");
-=======
-                    Session.PutIntoTransparentMode();
->>>>>>> 0f5bae05
-
-                    lbl_status.Text = "Fail";
-                    MsgBox.CustomMessageBox.Show("Failed to enter command mode");
-                }
-
-                //BUT_Syncoptions.Enabled = true;
-
-                //BUT_savesettings.Enabled = true;
-
-                //BUT_SetPPMFailSafe.Enabled = true;
-
-                EnableConfigControls(true);
-                
-                EnableProgrammingControls(true);
-            }
-            catch (Exception ex)
-            {
-                lbl_status.Text = "Error";
-                MsgBox.CustomMessageBox.Show("Error during read " + ex);
-            }
-        }
-
-        private string Serial_ReadLine(ICommsSerial comPort)
-        {
-            var sb = new StringBuilder();
-            var Deadline = DateTime.Now.AddMilliseconds(comPort.ReadTimeout);
-
-            while (DateTime.Now < Deadline)
-            {
-                if (comPort.BytesToRead > 0)
-                {
-                    var data = (byte) comPort.ReadByte();
-                    sb.Append((char) data);
-                    if (data == '\n')
-                        break;
-                }
-            }
-
-            return sb.ToString();
-        }
-
-        /// <summary>
-        /// Send a command to the radio, wait for a response.
-        /// </summary>
-        /// <param name="comPort"></param>
-        /// <param name="cmd">The command</param>
-        /// <param name="multiLineResponce"></param>
-        /// <param name="level"></param>
-        /// <returns>The response</returns>
-        public string doCommand(ICommsSerial comPort, string cmd, bool multiLineResponce = false, int level = 0)
-        {
-            if (!comPort.IsOpen)
-                return "";
-
-            comPort.DiscardInBuffer();
-
-            lbl_status.Text = "Doing Command " + cmd;
-            log.Info("Doing Command " + cmd);
-            comPort.ReadTimeout = 1000;
-
-            comPort.Write("\r\n");
-            Serial_ReadLine(comPort);
-            Thread.Sleep(50);
-            comPort.Write(cmd + "\r\n");
-
-            comPort.ReadTimeout = 1000;
-
-            // command echo
-            var cmdecho = Serial_ReadLine(comPort);
-
-            if (cmdecho.Contains(cmd))
-            {
-                var value = "";
-
-                if (multiLineResponce)
-                {
-                    var deadline = DateTime.Now.AddMilliseconds(1000);
-                    while (comPort.BytesToRead > 0 || DateTime.Now < deadline)
-                    {
-                        try
-                        {
-                            value = value + Serial_ReadLine(comPort);
-                        }
-                        catch
-                        {
-                            value = value + comPort.ReadExisting();
-                        }
-                    }
-                }
-                else
-                {
-                    value = Serial_ReadLine(comPort);
-
-                    if (value == "" && level == 0)
-                    {
-                        return doCommand(comPort, cmd, multiLineResponce, 1);
-                    }
-                }
-
-                log.Info(value.Replace('\0', ' '));
-
-                return value;
-            }
-
-            comPort.DiscardInBuffer();
-
-            // try again
-            if (level == 0)
-                return doCommand(comPort, cmd, multiLineResponce, 1);
-
-            return "";
-        }
-
-        /// <summary>
-        /// Tries to put the radio into AT command mode.
-        /// </summary>
-        /// <param name="comPort"></param>
-        /// <returns></returns>
-        public bool doConnect(ICommsSerial comPort)
-        {
-            try
-            {
-                Console.WriteLine("doConnect");
-
-                var trys = 1;
-
-                // setup a known enviroment
-                comPort.Write("ATO\r\n");
-
-                retry:
-
-                // wait
-                Sleep(1500, comPort);
-                comPort.DiscardInBuffer();
-                // send config string
-                comPort.Write("+");
-                Sleep(200, comPort);
-                comPort.Write("+");
-                Sleep(200, comPort);
-                comPort.Write("+");
-                Sleep(1500, comPort);
-                // check for config response "OK"
-                log.Info("Connect btr " + comPort.BytesToRead + " baud " + comPort.BaudRate);
-                // allow time for data/response
-
-                if (comPort.BytesToRead == 0 && trys <= 3)
-                {
-                    trys++;
-                    log.Info("doConnect retry");
-                    goto retry;
-                }
-
-                var buffer = new byte[20];
-                var len = comPort.Read(buffer, 0, buffer.Length);
-                var conn = Encoding.ASCII.GetString(buffer, 0, len);
-                log.Info("Connect first response " + conn.Replace('\0', ' ') + " " + conn.Length);
-                if (conn.Contains("OK"))
-                {
-                    //return true;
-                }
-                else
-                {
-                    // cleanup incase we are already in cmd mode
-                    comPort.Write("\r\n");
-                }
-
-                doCommand(comPort, "AT&T", false, 1);
-
-                var version = doCommand(comPort, "ATI");
-
-                log.Info("Connect Version: " + version.Trim() + "\n");
-
-                var regex = new Regex(@"SiK\s+(.*)\s+on\s+(.*)");
-
-                if (regex.IsMatch(version))
-                {
-                    return true;
-                }
-
-                return false;
-            }
-            catch
-            {
-                return false;
-            }
-        }
-
-        private void BUT_Syncoptions_Click(object sender, EventArgs e)
-        {
-            RAIR_SPEED.Text = AIR_SPEED.Text;
-            RNETID.Text = NETID.Text;
-            RECC.Checked = ECC.Checked;
-            RMAVLINK.Text = MAVLINK.Text;
-            RMIN_FREQ.Text = MIN_FREQ.Text;
-            RMAX_FREQ.Text = MAX_FREQ.Text;
-            RNUM_CHANNELS.Text = NUM_CHANNELS.Text;
-            RMAX_WINDOW.Text = MAX_WINDOW.Text;
-            RENCRYPTION_LEVEL.Checked = ENCRYPTION_LEVEL.Checked;
-            txt_Raeskey.Text = txt_aeskey.Text;
-        }
-
-        private void linkLabel1_LinkClicked(object sender, LinkLabelLinkClickedEventArgs e)
-        {
-            MsgBox.CustomMessageBox.Show(@"The Sik Radios have 2 status LEDs, one red and one green.
-green LED blinking - searching for another radio 
-green LED solid - link is established with another radio 
-red LED flashing - transmitting data 
-red LED solid - in firmware update mode");
-        }
-
-        void DoCommandShowErrorIfNotOK(ICommsSerial Port, string cmd, string ErrorMsg)
-        {
-            string Result = doCommand(Port, cmd);
-            if (!Result.Contains("OK"))
-            {
-                MsgBox.CustomMessageBox.Show(ErrorMsg);
-            }
-        }
-
-        private void BUT_resettodefault_Click(object sender, EventArgs e)
-        {
-<<<<<<< HEAD
-            EndSession();
-=======
-            //EndSession();
->>>>>>> 0f5bae05
-            var Session = GetSession();
-            if (Session == null)
-            {
-                return;
-            }
-
-            lbl_status.Text = "Connecting";
-
-            if (Session.PutIntoATCommandMode() == RFD.RFD900.TSession.TMode.AT_COMMAND)
-            {
-                // cleanup
-                if (RTI.Text != "")
-                {
-                    doCommand(Session.Port, "RT&T");
-
-                    Session.Port.DiscardInBuffer();
-
-                    lbl_status.Text = "Doing Command RTI & AT&F";
-
-                    doCommand(Session.Port, "RT&F");
-
-                    doCommand(Session.Port, "RT&W");
-
-                    lbl_status.Text = "Reset";
-<<<<<<< HEAD
-
-                    doCommand(Session.Port, "RTZ");
-
-                    doCommand(Session.Port, "RT&T");
-                }
-
-                doCommand(Session.Port, "AT&T", false, 1);
-
-                Session.Port.DiscardInBuffer();
-
-=======
-
-                    doCommand(Session.Port, "RTZ");
-
-                    doCommand(Session.Port, "RT&T");
-                }
-
-                doCommand(Session.Port, "AT&T", false, 1);
-
-                Session.Port.DiscardInBuffer();
-
->>>>>>> 0f5bae05
-                lbl_status.Text = "Doing Command ATI & AT&F";
-
-                DoCommandShowErrorIfNotOK(Session.Port, "AT&F", "Failed to reset parameters to factory defaults");
-
-                DoCommandShowErrorIfNotOK(Session.Port, "AT&W", "Failed to write parameters to EEPROM");
-
-                lbl_status.Text = "Reset";
-                doCommand(Session.Port, "ATZ");
-
-                //Session must be ended because modem rebooted.
-<<<<<<< HEAD
-                EndSession();
-=======
-                Session.PutIntoATCommandModeAssumingInTransparentMode();
->>>>>>> 0f5bae05
-            }
-            else
-            {
-                // off hook
-<<<<<<< HEAD
-                doCommand(Session.Port, "ATO");
-=======
-                Session.PutIntoTransparentMode();
->>>>>>> 0f5bae05
-
-                lbl_status.Text = "Fail";
-                MsgBox.CustomMessageBox.Show("Failed to enter command mode");
-            }
-        }
-
-        void UpdateStatus(string Status)
-        {
-            //lblStatus.Text = Status;
-            lbl_status.Text = Status;
-            Application.DoEvents();
-        }
-
-        void EnableConfigControls(bool Enable)
-        {
-            groupBoxLocal.Enabled = Enable;
-            groupBoxRemote.Enabled = Enable;
-            BUT_Syncoptions.Enabled = Enable;
-            BUT_SetPPMFailSafe.Enabled = Enable;
-            BUT_getcurrent.Enabled = Enable;
-            BUT_savesettings.Enabled = Enable;
-            BUT_resettodefault.Enabled = Enable;
-        }
-        public static void ResetAllControls(Control form)
-        {
-            {
-                foreach (Control control in form.Controls)
-                {
-                    control.Enabled = false;
-                    if (control is TextBox)
-                    {
-                        TextBox textBox = (TextBox)control;
-                        textBox.Text = null;
-                    }
-
-                    if (control is ComboBox)
-                    {
-                        ComboBox comboBox = (ComboBox)control;
-                        if (comboBox.Items.Count > 0)
-                            comboBox.SelectedIndex = 0;
-                    }
-
-                    if (control is CheckBox)
-                    {
-                        CheckBox checkBox = (CheckBox)control;
-                        checkBox.Checked = false;
-                    }
-
-                    if (control is ListBox)
-                    {
-                        ListBox listBox = (ListBox)control;
-                        listBox.ClearSelected();
-                    }
-                }
-            }
-        }
-
-        void EnableProgrammingControls(bool Enable)
-        {
-            BUT_loadcustom.Enabled = Enable;
-        }
-
-        void DisableRFD900xControls()
-        {
-            GPI1_1R_CIN.Enabled = false;
-            RGPI1_1R_CIN.Enabled = false;
-            GPO1_1R_COUT.Enabled = false;
-            RGPO1_1R_COUT.Enabled = false;
-        }
-
-        private void BUT_loadcustom_Click(object sender, EventArgs e)
-        {
-            ProgramFirmware(true);
-        }
-
-        void ProgramFirmware(bool Custom)
-        {
-            EnableProgrammingControls(false);
-            EnableConfigControls(false);
-
-            try
-            {
-<<<<<<< HEAD
-                EndSession();
-=======
-                //EndSession();
->>>>>>> 0f5bae05
-                var Session = GetSession();
-                UpdateStatus("Determining mode...");
-                var Mode = Session.GetMode();
-                UpdateStatus("Mode is " + Mode.ToString());
-                //Console.WriteLine("Mode is " + Mode.ToString());
-                //port.Close();
-
-                RFD.RFD900.RFD900 RFD900 = null;
-                UpdateStatus("Putting in to bootloader mode");
-                switch (Session.PutIntoBootloaderMode())
-                {
-                    case RFD.RFD900.TSession.TMode.BOOTLOADER:
-                        RFD900 = RFD.RFD900.RFD900APU.GetObjectForModem(Session);
-                        break;
-                    case RFD.RFD900.TSession.TMode.BOOTLOADER_X:
-                        RFD900 = new RFD.RFD900.RFD900x(Session);
-                        break;
-                    default:
-                        break;
-                }
-
-                if (RFD900 == null)
-                {
-                    UpdateStatus("Could not put in to bootloader mode");
-                }
-                else
-                {
-                    if (Custom)
-                    {
-                        UpdateStatus("Asking user for firmware file");
-                    }
-                    else
-                    {
-                        UpdateStatus("Getting firmware from internet");
-                    }
-                    if (getFirmware(RFD900.Board, Custom))
-                    {
-                        UpdateStatus("Programming firmware into device");
-                        if (RFD900.ProgramFirmware(firmwarefile, ProgressEvtHdlr))
-                        {
-                            UpdateStatus("Programmed firmware into device");
-                        }
-                        else
-                        {
-                            UpdateStatus("Programming failed.  (Try again?)");
-                        }
-                    }
-                    else
-                    {
-                        UpdateStatus("Firmware file selection cancelled");
-                    }
-                }
-            }
-            catch
-            {
-
-            }
-            EnableProgrammingControls(true);
-            EnableConfigControls(true);
-            //UploadFW(true);
-        }
-
-        void ProgressEvtHdlr(double Completed)
-        {
-            try
-            {
-                Progressbar.Minimum = 0;
-                Progressbar.Maximum = 100;
-                Progressbar.Value = Math.Min((int)(Completed * 100F), 100);
-                Application.DoEvents();
-                
-            }
-            catch
-            {
-                //Console.WriteLine("Failed");
-            }
-        }
-
-        private void Progressbar_Click(object sender, EventArgs e)
-        {
-            beta = !beta;
-            MsgBox.CustomMessageBox.Show("Beta set to " + beta);
-        }
-
-        private void linkLabel_mavlink_LinkClicked(object sender, LinkLabelLinkClickedEventArgs e)
-        {
-            MAVLINK.SelectedValue = 1;
-            MAX_WINDOW.Text = 131.ToString();
-
-            RMAVLINK.SelectedValue = 1;
-            RMAX_WINDOW.Text = 131.ToString();
-        }
-
-        private void linkLabel_lowlatency_LinkClicked(object sender, LinkLabelLinkClickedEventArgs e)
-        {
-            MAVLINK.SelectedValue = 2;
-            MAX_WINDOW.Text = 33.ToString();
-
-            RMAVLINK.SelectedValue = 2;
-            RMAX_WINDOW.Text = 33.ToString();
-        }
-
-        private enum mavlink_option
-        {
-            RawData = 0,
-            Mavlink = 1,
-            LowLatency = 2
-        }
-
-        private enum mavlink_option_simple
-        {
-            RawData = 0,
-            Mavlink = 1,
-        }
-
-        private void txt_aeskey_TextChanged(object sender, EventArgs e)
-        {
-            var txt = (TextBox)sender;
-
-            string item = txt.Text;
-            if (!(Regex.IsMatch(item, "^[0-9a-fA-F]+$")))
-            {
-                if(item.Length != 0)
-                    txt.Text = item.Remove(item.Length - 1, 1);
-                txt.SelectionStart = txt.Text.Length;
-            }
-        }
-
-        private void BUT_SetPPMFailSafe_Click(object sender, EventArgs e)
-        {
-
-            lbl_status.Text = "Connecting";
-            RFD.RFD900.TSession Session = GetSession();
-
-            if (Session == null)
-            {
-                return;
-            }
-
-            if (Session.PutIntoATCommandMode() == RFD.RFD900.TSession.TMode.AT_COMMAND)
-            {
-                // cleanup
-                doCommand(Session.Port, "AT&T", false, 1);
-
-                Session.Port.DiscardInBuffer();
-
-                lbl_status.Text = "Doing Command";
-
-                string Result = doCommand(Session.Port, "RT&R");
-
-                // off hook
-                //doCommand(Session.Port, "ATO");
-
-                if (Result.Contains("OK"))
-                {
-                    lbl_status.Text = "Done";
-                }
-                else
-                {
-                    lbl_status.Text = "Fail";
-                }
-            }
-            else
-            {
-                // off hook
-                //doCommand(Session.Port, "ATO");
-
-                lbl_status.Text = "Fail";
-                MsgBox.CustomMessageBox.Show("Failed to enter command mode");
-            }
-        }
-
-        RFD.RFD900.TSession GetSession()
-        {
-            if (_Session == null)
-            {
-<<<<<<< HEAD
-                ICommsSerial comPort;
-
-                try
-                {
-                    if (MainV2.comPort.BaseStream.PortName.Contains("TCP"))
-                    {
-                        comPort = new TcpSerial();
-                        comPort.BaudRate = MainV2.comPort.BaseStream.BaudRate;
-                        comPort.ReadTimeout = 4000;
-                        comPort.Open();
-                    }
-                    else
-                    {
-                        comPort = new SerialPort();
-                        if (MainV2.comPort.BaseStream.IsOpen)
-                        {
-                            getTelemPortWithRadio(ref comPort);
-                        }
-                        else
-                        {
-                            comPort.PortName = MainV2.comPort.BaseStream.PortName;
-                            comPort.BaudRate = MainV2.comPort.BaseStream.BaudRate;
-                        }
-
-                        comPort.ReadTimeout = 4000;
-
-                        comPort.Open();
-                    }
-
-                    _Session = new RFD.RFD900.TSession(comPort);
-=======
-                try
-                {
-                    if (SikRadio.Config.comPort != null)
-                    {
-                        _Session = new RFD.RFD900.TSession(SikRadio.Config.comPort);
-                    }
->>>>>>> 0f5bae05
-                }
-                catch
-                {
-                    MsgBox.CustomMessageBox.Show("Invalid ComPort or in use");
-                    return null;
-                }
-            }
-            else if (_Session.Port.BaudRate != MainV2.comPort.BaseStream.BaudRate ||
-                (MainV2.comPort.BaseStream.PortName != "TCP" && (_Session.Port.PortName != MainV2.comPort.BaseStream.PortName)))
-            {
-                _Session.Dispose();
-                _Session = null;
-                GetSession();
-            }
-            return _Session;
-        }
-
-        private void EndSession()
-        {
-            if (_Session != null)
-            {
-                _Session.Dispose();
-                _Session = null;
-            }
-        }
-
-        bool SetSetting(string Designator, int Value, bool Remote)
-        {
-            var Session = GetSession();
-
-            if (Session == null)
-            {
-                return false;
-            }
-            else
-            {
-                var answer = doCommand(Session.Port, (Remote ? "RT" : "AT")+Designator+"="+Value.ToString(), false);
-                return answer.Contains("OK");
-            }
-        }
-
-        /// <summary>
-        /// Handles a change of the local encryption level check box.
-        /// </summary>
-        /// <param name="sender">ignored</param>
-        /// <param name="e">ignored</param>
-        private void ENCRYPTION_LEVEL_CheckedChanged(object sender, EventArgs e)
-        {
-            EncryptionCheckChangedEvtHdlr(ENCRYPTION_LEVEL, "ATI5", "AT&E?", txt_aeskey, false);
-            btnRandom.Enabled = ENCRYPTION_LEVEL.Checked;
-        }
-
-        /// <summary>
-        /// Handles a change of the remote encryption level check box.
-        /// </summary>
-        /// <param name="sender">ignored</param>
-        /// <param name="e">ignored</param>
-        private void RENCRYPTION_LEVEL_CheckedChanged(object sender, EventArgs e)
-        {
-            EncryptionCheckChangedEvtHdlr(RENCRYPTION_LEVEL, "RTI5", "RT&E?", txt_Raeskey, true);
-        }
-
-        bool _AlreadyInEncCheckChangedEvtHdlr = false;
-
-        /// <summary>
-        /// Handles a change of an encryption level check box.
-        /// </summary>
-        /// <param name="CB">The checkbox which was changed.  Must not be null.</param>
-        /// <param name="ATCommand">The AT command to use to get the settings
-        /// from the relevant modem.  Must not be null.</param>
-        void EncryptionCheckChangedEvtHdlr(CheckBox CB, string ATCommand, string EncKeyQuery,
-            TextBox EncKeyTextBox, bool Remote)
-        {
-            if (_AlreadyInEncCheckChangedEvtHdlr)
-            {
-                return;
-            }
-            _AlreadyInEncCheckChangedEvtHdlr = true;
-            try
-            {
-                //Write setting to radio now.
-                var Session = GetSession();
-
-                if (Session == null)
-                {
-                    return;
-                }
-                Session.PutIntoATCommandMode();
-                var answer = doCommand(Session.Port, ATCommand, true);
-                var Settings = Session.GetSettings(answer, Session.Board);
-                if (Settings.ContainsKey("ENCRYPTION_LEVEL"))
-                {
-                    var Setting = Settings["ENCRYPTION_LEVEL"];
-                    if (!SetSetting(Setting.Designator, CB.Checked ? 1 : 0, Remote))
-                    {
-                        return;
-                    }
-                }
-                else
-                {
-                    Console.WriteLine("Something wrong here");
-                }
-
-                //Read AES key back out of modem and display it.  
-                //BUT_getcurrent_Click(this, null);
-                //txt_aeskey.Text = doCommand(Session.Port, "AT&E?").Trim();
-                EncKeyTextBox.Text = doCommand(Session.Port, EncKeyQuery).Trim();
-                if (CB.Checked && EncKeyTextBox.Text.Length == 0)
-                {
-                    //Console.WriteLine("Something wrong here");
-                }
-                lbl_status.Text = "Done.";
-            }
-            finally
-            {
-                _AlreadyInEncCheckChangedEvtHdlr = false;
-            }
-        }
-
-        string GetRandom32BitKey()
-        {
-            System.Random R = new Random((int)(System.DateTime.Now.Ticks & 0xFFFFFFFF));
-            return R.Next().ToString("X8");
-        }
-
-        string GetRandomKey()
-        {
-            return GetRandom32BitKey() + GetRandom32BitKey() + GetRandom32BitKey() + GetRandom32BitKey();
-        }
-
-        private void btnRandom_Click(object sender, EventArgs e)
-        {
-            //Key is 16 binary bytes (32 hex digits)
-            txt_aeskey.Text = GetRandomKey();
-            txt_Raeskey.Text = txt_aeskey.Text;
-        }
-
-        private void btnCommsLog_Click(object sender, EventArgs e)
-        {
-            
-        }
-    }
+﻿using System;
+using System.Collections.Generic;
+using System.Globalization;
+using System.IO;
+using System.Linq;
+using System.Reflection;
+using System.Text;
+using System.Text.RegularExpressions;
+using System.Threading;
+using System.Windows.Forms;
+using log4net;
+using MissionPlanner.Comms;
+using MissionPlanner.Controls;
+using MissionPlanner.MsgBox;
+using MissionPlanner.Radio;
+using MissionPlanner.Utilities;
+using uploader;
+using Microsoft.VisualBasic;
+
+namespace MissionPlanner.Radio
+{
+    public partial class Sikradio : UserControl, SikRadio.ISikRadioForm
+    {
+        public delegate void LogEventHandler(string message, int level = 0);
+
+        public delegate void ProgressEventHandler(double completed);
+
+        private static readonly ILog log = LogManager.GetLogger(MethodBase.GetCurrentMethod().DeclaringType);
+
+        private bool beta;
+
+        private readonly string firmwarefile = Path.GetTempFileName();
+        private Dictionary<Control, bool> _DefaultLocalEnabled = new Dictionary<Control, bool>();
+        private Dictionary<ComboBox, object> _DefaultCBObjects = new Dictionary<ComboBox, object>();
+        RFD.RFD900.TSession _Session;
+        ExtraParamControlsSet _LocalExtraParams;
+        ExtraParamControlsSet _RemoteExtraParams;
+
+        /*
+ATI5
+S0: FORMAT=25
+S1: SERIAL_SPEED=57
+S2: AIR_SPEED=64
+S3: NETID=40
+S4: TXPOWER=30
+S5: ECC=1
+S6: MAVLINK=1
+S7: OPPRESEND=1
+S8: MIN_FREQ=915000
+S9: MAX_FREQ=928000
+S10: NUM_CHANNELS=50
+S11: DUTY_CYCLE=100
+S12: LBT_RSSI=0
+S13: MANCHESTER=0
+S14: RTSCTS=0
+S15: MAX_WINDOW=131
+         */
+
+        public Sikradio()
+        {
+            InitializeComponent();
+
+            // hide advanced view
+            //SPLIT_local.Panel2Collapsed = true;
+            //SPLIT_remote.Panel2Collapsed = true;
+
+            _LocalExtraParams = new ExtraParamControlsSet(lblNODEID, NODEID,
+                lblDESTID, DESTID, lblTX_ENCAP_METHOD, TX_ENCAP_METHOD, lblRX_ENCAP_METHOD, RX_ENCAP_METHOD,
+                lblMAX_DATA, MAX_DATA,
+                new Control[] {lblMAX_RETRIES, MAX_RETRIES,
+                lblGLOBAL_RETRIES, GLOBAL_RETRIES, lblSER_BRK_DETMS, SER_BRK_DETMS,
+                lblANT_MODE, ANT_MODE}, false);
+
+            _RemoteExtraParams = new ExtraParamControlsSet(lblRNODEID, RNODEID,
+                lblRDESTID, RDESTID, lblRTX_ENCAP_METHOD, RTX_ENCAP_METHOD, lblRRX_ENCAP_METHOD, RRX_ENCAP_METHOD,
+                lblRMAX_DATA, RMAX_DATA,
+                new Control[] {lblRMAX_RETRIES, RMAX_RETRIES,
+                lblRGLOBAL_RETRIES, RGLOBAL_RETRIES, lblRSER_BRK_DETMS, RSER_BRK_DETMS,
+                lblRANT_MODE, RANT_MODE}, true);
+
+            // setup netid
+            NETID.DataSource = Enumerable.Range(0, 500).ToArray();
+            RNETID.DataSource = Enumerable.Range(0, 500).ToArray();
+
+            MAVLINK.DisplayMember = "Value";
+            MAVLINK.ValueMember = "Key";
+            SetupComboForMavlink(MAVLINK, false);
+            RMAVLINK.DisplayMember = "Value";
+            RMAVLINK.ValueMember = "Key";
+            SetupComboForMavlink(RMAVLINK, false);
+
+            MAX_WINDOW.DataSource = Enumerable.Range(33, 131 - 32).ToArray();
+            RMAX_WINDOW.DataSource = Enumerable.Range(33, 131 - 32).ToArray();
+
+            foreach (Control C in groupBoxLocal.Controls)
+            {
+                _DefaultLocalEnabled[C] = C.Enabled;
+            }
+            foreach (Control C in groupBoxRemote.Controls)
+            {
+                _DefaultLocalEnabled[C] = C.Enabled;
+            }
+
+            SaveDefaultCBObjects(SERIAL_SPEED);
+            SaveDefaultCBObjects(RSERIAL_SPEED);
+
+            SaveDefaultCBObjects(AIR_SPEED);
+            SaveDefaultCBObjects(RAIR_SPEED);
+
+            SaveDefaultCBObjects(NETID);
+            SaveDefaultCBObjects(RNETID);
+
+            SaveDefaultCBObjects(NUM_CHANNELS);
+            SaveDefaultCBObjects(RNUM_CHANNELS);
+
+            SaveDefaultCBObjects(MAX_WINDOW);
+            SaveDefaultCBObjects(RMAX_WINDOW);
+
+            this.Disposed += DisposedEvtHdlr;
+        }
+
+        public void Connect()
+        {
+            var S = GetSession();
+        }
+
+        public void Disconnect()
+        {
+            var S = _Session;
+            if (S != null)
+            {
+                S.PutIntoTransparentMode();
+            }
+            EndSession();
+        }
+
+        void DisposedEvtHdlr(object sender, EventArgs e)
+        {
+            Disconnect();
+        }
+
+        private void SaveDefaultCBObjects(ComboBox CB)
+        {
+            if (CB.DataSource == null)
+            {
+                List<object> LO = new List<object>();
+                foreach (var O in CB.Items)
+                {
+                    LO.Add(O);
+                }
+                _DefaultCBObjects[CB] = LO;
+            }
+            else
+            {
+                _DefaultCBObjects[CB] = CB.DataSource;
+            }
+        }
+
+        private void RestoreAllDefaultCBObjects()
+        {
+            foreach (var kvp in _DefaultCBObjects)
+            {
+                if (kvp.Value is List<object>)
+                {
+                    kvp.Key.DataSource = null;
+                    kvp.Key.Items.Clear();
+                    List<object> LO = (List<object>)kvp.Value;
+                    foreach (var O in LO)
+                    {
+                        kvp.Key.Items.Add(O);
+                    }
+                }
+                else
+                {
+                    kvp.Key.DataSource = kvp.Value;
+                }
+            }
+        }
+
+        private bool getFirmware(Uploader.Board device, bool custom = false)
+        {
+            if (custom)
+            {
+                return getFirmwareLocal(device == Uploader.Board.DEVICE_ID_RFD900X);
+            }
+
+            if (device == Uploader.Board.DEVICE_ID_HM_TRP)
+            {
+                if (beta)
+                {
+                    return Download.getFilefromNet("http://firmware.ardupilot.org/SiK/beta/radio~hm_trp.ihx", firmwarefile);
+                }
+                return Download.getFilefromNet("http://firmware.ardupilot.org/SiK/stable/radio~hm_trp.ihx",
+                    firmwarefile);
+            }
+            if (device == Uploader.Board.DEVICE_ID_RFD900)
+            {
+                if (beta)
+                {
+                    return Download.getFilefromNet("http://firmware.ardupilot.org/SiK/beta/radio~rfd900.ihx", firmwarefile);
+                }
+                return Download.getFilefromNet("http://firmware.ardupilot.org/SiK/stable/radio~rfd900.ihx", firmwarefile);
+            }
+            if (device == Uploader.Board.DEVICE_ID_RFD900A)
+            {
+                if (beta)
+                {
+                    return Download.getFilefromNet("http://firmware.ardupilot.org/SiK/beta/radio~rfd900a.ihx",
+                        firmwarefile);
+                }
+                return Download.getFilefromNet("http://firmware.ardupilot.org/SiK/stable/radio~rfd900a.ihx", firmwarefile);
+            }
+            if (device == Uploader.Board.DEVICE_ID_RFD900U)
+            {
+                if (beta)
+                {
+                    return Download.getFilefromNet("http://files.rfdesign.com.au/Files/firmware/MPSiK%20V2.6%20rfd900u.ihx", firmwarefile);
+                }
+                return Download.getFilefromNet("http://files.rfdesign.com.au/Files/firmware/RFDSiK%20V1.9%20rfd900u.ihx", firmwarefile);
+            }
+            if (device == Uploader.Board.DEVICE_ID_RFD900P)
+            {
+                if (beta)
+                {
+                    return Download.getFilefromNet("http://files.rfdesign.com.au/Files/firmware/MPSiK%20V2.6%20rfd900p.ihx", firmwarefile);
+                }
+                return Download.getFilefromNet("http://files.rfdesign.com.au/Files/firmware/RFDSiK%20V1.9%20rfd900p.ihx", firmwarefile);
+            }
+            if (device == Uploader.Board.DEVICE_ID_RFD900X)
+            {
+                return Download.getFilefromNet("http://files.rfdesign.com.au/Files/firmware/RFDSiK%20V2.60%20rfd900x.bin", firmwarefile);
+            }
+            return false;
+        }
+
+        /// <summary>
+        /// Loads a local firmware file after prompting user for file.
+        /// </summary>
+        /// <returns></returns>
+        private bool getFirmwareLocal(bool Bin)
+        {
+            using (var openFileDialog1 = new OpenFileDialog())
+            {
+                openFileDialog1.Filter = Bin ? "Firmware|*.bin" : "Firmware|*.hex;*.ihx";
+                openFileDialog1.RestoreDirectory = true;
+                openFileDialog1.Multiselect = false;
+
+                if (openFileDialog1.ShowDialog() == DialogResult.OK)
+                {
+                    try
+                    {
+                        File.Copy(openFileDialog1.FileName, firmwarefile, true);
+                    }
+                    catch (Exception ex)
+                    {
+                        MsgBox.CustomMessageBox.Show("Error copying file\n" + ex, "ERROR");
+                        return false;
+                    }
+                    return true;
+                }
+
+                return false;
+            }
+        }
+
+        private void Sleep(int mstimeout, ICommsSerial comPort = null)
+        {
+            var endtime = DateTime.Now.AddMilliseconds(mstimeout);
+
+            while (DateTime.Now < endtime)
+            {
+                Thread.Sleep(1);
+                Application.DoEvents();
+
+                // prime the mavlinkserial loop with data.
+                if (comPort != null)
+                {
+                    var test = comPort.BytesToRead;
+                    test++;
+                }
+            }
+        }
+
+        /// <summary>
+        /// Tries to upload firmware to the modem using xmodem mode (after prompting user for file)
+        /// </summary>
+        /// <param name="comPort"></param>
+        /// <returns></returns>
+        bool upload_xmodem(ICommsSerial comPort)
+        {
+            // try xmodem mode
+            // xmodem - short cts to ground
+            try
+            {
+                uploader_LogEvent("Trying XModem Mode");
+                //comPort.BaudRate = 57600;
+                comPort.BaudRate = MainV2.comPort.BaseStream.BaudRate;
+                comPort.ReadTimeout = 1000;
+
+                Thread.Sleep(2000);
+                var tempd = comPort.ReadExisting();
+                Console.WriteLine(tempd);
+                comPort.Write("U");
+                Thread.Sleep(1000);
+                var resp1 = Serial_ReadLine(comPort); // echo
+                var resp2 = Serial_ReadLine(comPort); // echo 2
+                var tempd2 = comPort.ReadExisting(); // posibly bootloader info / use to sync
+                // identify
+                comPort.Write("i");
+                // responce is rfd900....
+                var resp3 = Serial_ReadLine(comPort); //echo
+                var resp4 = Serial_ReadLine(comPort); // newline
+                var resp5 = Serial_ReadLine(comPort); // bootloader info
+                uploader_LogEvent(resp5);
+                if (resp5.Contains("RFD900"))
+                {
+                    // start upload
+                    comPort.Write("u");
+                    var resp6 = Serial_ReadLine(comPort); // echo
+                    var resp7 = Serial_ReadLine(comPort); // Ready
+                    if (resp7.Contains("Ready"))
+                    {
+                        comPort.ReadTimeout = 3500;
+                        // responce is C
+                        var isC = comPort.ReadByte();
+                        var temp = comPort.ReadExisting();
+                        if (isC == 'C')
+                        {
+                            if (getFirmwareLocal(false))
+                            {
+
+                                XModem.LogEvent += uploader_LogEvent;
+                                XModem.ProgressEvent += uploader_ProgressEvent;
+                                // start file send
+                                XModem.Upload(firmwarefile,
+                                    comPort);
+                                XModem.LogEvent -= uploader_LogEvent;
+                                XModem.ProgressEvent -= uploader_ProgressEvent;
+                                return true;
+                            }
+                            return false;
+                        }
+                    }
+                }
+            }
+            catch (Exception ex2)
+            {
+                log.Error(ex2);
+            }
+
+            return false;
+        }
+
+        private void BUT_upload_Click(object sender, EventArgs e)
+        {
+            ProgramFirmware(false);
+        }
+
+        private void iHex_ProgressEvent(double completed)
+        {
+            try
+            {
+                Progressbar.Value = (int) (completed*100);
+                Application.DoEvents();
+            }
+            catch
+            {
+            }
+        }
+
+        private void uploader_LogEvent(string message, int level = 0)
+        {
+            try
+            {
+                if (level == 0)
+                {
+                    Console.Write(message);
+                    lbl_status.Text = message;
+                    log.Info(message);
+                    Application.DoEvents();
+                }
+                else if (level < 5) // 5 = byte data
+                {
+                    log.Debug(message);
+                }
+            }
+            catch
+            {
+            }
+        }
+
+        private void iHex_LogEvent(string message, int level = 0)
+        {
+            try
+            {
+                if (level == 0)
+                {
+                    lbl_status.Text = message;
+                    Console.WriteLine(message);
+                    log.Info(message);
+                    Application.DoEvents();
+                }
+            }
+            catch
+            {
+            }
+        }
+
+        private void uploader_ProgressEvent(double completed)
+        {
+            try
+            {
+                Progressbar.Value = (int)Math.Min (completed*100,100);
+                Application.DoEvents();
+            }
+            catch
+            {
+            }
+        }
+
+        string GetParamNumber(string Part1)
+        {
+            Part1 = Part1.Trim();
+            int S = Part1.IndexOf('S');
+            return Part1.Substring(S + 1);
+        }
+
+        private void BUT_savesettings_Click(object sender, EventArgs e)
+        {
+            //EndSession();
+            var Session = GetSession();
+            
+            if (Session == null)
+            {
+                return;
+            }
+
+            EnableConfigControls(false);
+            EnableProgrammingControls(false);
+            lbl_status.Text = "Connecting";
+
+            if (Session.PutIntoATCommandMode() == RFD.RFD900.TSession.TMode.AT_COMMAND)
+            {
+                // cleanup
+                doCommand(Session.Port, "AT&T", false, 1);
+
+                Session.Port.DiscardInBuffer();
+
+                lbl_status.Text = "Doing Command";
+
+
+                if (RTI.Text != "")
+                {
+                    // remote
+                    var answer = doCommand(Session.Port, "RTI5", true);
+
+                    var items = answer.Split(new[] {'\n'}, StringSplitOptions.RemoveEmptyEntries);
+
+                    foreach (var item in items)
+                    {
+                        //if (item.StartsWith("S"))
+                        {
+                            int multipoint_fix = -1;
+                            if (item.StartsWith("["))
+                            {
+                                multipoint_fix = item.IndexOf(']') + 1;
+                            }
+                            var mod_item = item;
+                            if (multipoint_fix > 0 && item.Length > multipoint_fix)
+                            {
+                                mod_item = item.Substring(multipoint_fix).Trim();
+                            }
+                            var values = mod_item.Split(':', '=');
+
+                            if (values.Length == 3)
+                            {
+                                values[1] = values[1].Replace("/", "_");
+
+                                var controls = groupBoxRemote.Controls.Find("R" + values[1].Trim(), true);
+
+                                if (controls.Length > 0)
+                                {
+                                    if (controls[0].GetType() == typeof (CheckBox))
+                                    {
+                                        var value = ((CheckBox) controls[0]).Checked ? "1" : "0";
+
+                                        if (value != values[2].Trim())
+                                        {
+                                            var cmdanswer = doCommand(Session.Port,
+                                                "RTS" + values[0].Trim().TrimStart('S') + "=" + value);
+
+                                            if (cmdanswer.Contains("OK"))
+                                            {
+                                            }
+                                            else
+                                            {
+                                                if (values[1] == "ENCRYPTION_LEVEL")
+                                                {
+                                                    // set this on the local radio as well.
+                                                    doCommand(Session.Port, "ATS" + values[0].Trim().TrimStart('S') + "=" + value);
+                                                    // both radios should now be using the default key
+                                                }
+                                                else
+                                                {
+                                                    MsgBox.CustomMessageBox.Show("Set Command error");
+                                                }
+                                            }
+                                        }
+                                    }
+                                    else if (!controls[0].Name.Contains("FORMAT") && controls[0] is TextBox)
+                                    {
+                                        if (controls[0].Text != values[2].Trim())
+                                        {
+                                            var cmdanswer = doCommand(Session.Port,
+                                                "RTS" + values[0].Trim().TrimStart('S') + "=" + controls[0].Text);
+                                            
+                                            if (cmdanswer.Contains("OK"))
+                                            {
+                                            }
+                                            else
+                                            {
+                                                MsgBox.CustomMessageBox.Show("Set Command error");
+                                            }
+                                        }
+                                    }
+                                    else if (controls[0].Name.Contains("MAVLINK")) //
+                                    {
+                                        if (((ComboBox) controls[0]).SelectedValue.ToString() != values[2].Trim())
+                                        {
+                                            var cmdanswer = doCommand(Session.Port,
+                                                "RTS" + values[0].Trim().TrimStart('S') + "=" + ((ComboBox) controls[0]).SelectedValue);
+
+                                            if (cmdanswer.Contains("OK"))
+                                            {
+                                            }
+                                            else
+                                            {
+                                                MsgBox.CustomMessageBox.Show("Set Command error");
+                                            }
+                                        }
+                                    }
+                                    else if (controls[0] is ComboBox)
+                                    {
+                                        string CBValue = GetCBValue((ComboBox)controls[0]);
+                                        if (CBValue != values[2].Trim())
+                                        {
+                                            var cmdanswer = doCommand(Session.Port,
+                                                "RTS" + values[0].Trim().TrimStart('S') + "=" + CBValue);
+
+                                            if (cmdanswer.Contains("OK"))
+                                            {
+                                            }
+                                            else
+                                            {
+                                                MsgBox.CustomMessageBox.Show("Set Command error");
+                                            }
+                                        }
+                                    }
+                                }
+                            }
+                        }
+                    }
+
+                    Sleep(100);
+                }
+
+                Session.Port.DiscardInBuffer();
+                {
+                    //local
+                    string answer = "";
+                    for (int n = 0; n < 5; n++)
+                    {
+                        answer = doCommand(Session.Port, "ATI5", true);
+                        if (answer.Length != 0)
+                        {
+                            break;
+                        }
+                    }
+
+                    var items = answer.Split(new[] {'\n'}, StringSplitOptions.RemoveEmptyEntries);
+
+                    foreach (var item in items)
+                    {
+                        //if (item.StartsWith("S"))
+                        {
+                            var values = item.Split(':', '=');
+
+                            if (values.Length == 3)
+                            {
+                                values[1] = values[1].Replace("/", "_");
+
+                                var controls = groupBoxLocal.Controls.Find(values[1].Trim(), true);
+
+                                if (controls.Length > 0)
+                                {
+                                    if (controls[0].GetType() == typeof (CheckBox))
+                                    {
+                                        var value = ((CheckBox) controls[0]).Checked ? "1" : "0";
+
+                                        if (value != values[2].Trim())
+                                        {
+                                            var cmdanswer = doCommand(Session.Port,
+                                                "ATS" + GetParamNumber(values[0]) + "=" + value);
+
+                                            if (cmdanswer.Contains("OK"))
+                                            {
+                                            }
+                                            else
+                                            {
+                                                MsgBox.CustomMessageBox.Show("Set Command error");
+                                            }
+                                        }
+                                    }
+                                    else if (controls[0] is TextBox)
+                                    {
+                                    }
+                                    else if (controls[0].Name.Contains("MAVLINK")) //
+                                    {
+                                        if (((ComboBox) controls[0]).SelectedValue.ToString() != values[2].Trim())
+                                        {
+                                            var cmdanswer = doCommand(Session.Port,
+                                                "ATS" + GetParamNumber(values[0]) + "=" + ((ComboBox) controls[0]).SelectedValue);
+
+                                            if (cmdanswer.Contains("OK"))
+                                            {
+                                            }
+                                            else
+                                            {
+                                                MsgBox.CustomMessageBox.Show("Set Command error");
+                                            }
+                                        }
+                                    }
+                                    else if (controls[0] is ComboBox)
+                                    {
+                                        string CBValue = GetCBValue((ComboBox)controls[0]);
+                                        if (CBValue != values[2].Trim())
+                                        {
+                                            var cmdanswer = doCommand(Session.Port,
+                                                "ATS" + GetParamNumber(values[0]) + "=" + CBValue);
+
+                                            if (cmdanswer.Contains("OK"))
+                                            {
+                                            }
+                                            else
+                                            {
+                                                MsgBox.CustomMessageBox.Show("Set Command error");
+                                            }
+                                        }
+                                    }
+                                }
+                            }
+                        }
+                    }
+
+                    // set encryption keys at the same time, so if we are enabled we dont lose comms.
+                    // we have set encryption to on for both radios, they will be using the default key atm
+                    if (RENCRYPTION_LEVEL.Checked)
+                    {
+                        if (System.Text.RegularExpressions.Regex.IsMatch(txt_Raeskey.Text, @"\A\b[0-9a-fA-F]+\b\Z")
+                            && (txt_Raeskey.Text.Length <= 32))
+                        {
+                            doCommand(Session.Port, "RT&E=" + txt_Raeskey.Text.PadRight(32, '0'), true);
+                        }
+                        else
+                        {
+                            //Complain that encryption key invalid.
+                            lbl_status.Text = "Fail";
+                            MsgBox.CustomMessageBox.Show("Encryption key not valid hex number <= 32 hex numerals");
+                        }
+                    }
+                    if (ENCRYPTION_LEVEL.Checked)
+                    {
+                        if (System.Text.RegularExpressions.Regex.IsMatch(txt_aeskey.Text, @"\A\b[0-9a-fA-F]+\b\Z")
+                            && (txt_aeskey.Text.Length <= 32))
+                        {
+                            doCommand(Session.Port, "AT&E=" + txt_aeskey.Text.PadRight(32, '0'), true);
+                        }
+                        else
+                        {
+                            //Complain that encryption key invalid.
+                            lbl_status.Text = "Fail";
+                            MsgBox.CustomMessageBox.Show("Encryption key not valid hex number <= 32 hex numerals");
+                        }
+                    }
+
+
+                    if (RTI.Text != "")
+                    {
+                        // write it
+                        doCommand(Session.Port, "RT&W");
+
+                        // return to normal mode
+                        doCommand(Session.Port, "RTZ");
+                    }
+
+                    // write it
+                    var cmdwriteanswer = doCommand(Session.Port, "AT&W");
+                    if (!cmdwriteanswer.Contains("OK"))
+                    {
+                        MsgBox.CustomMessageBox.Show("Failed to save parameters");
+                    }
+
+                    // return to normal mode
+                    doCommand(Session.Port, "ATZ");
+                }
+
+                lbl_status.Text = "Done";
+            }
+            else
+            {
+                // return to normal mode
+                doCommand(Session.Port, "ATZ");
+
+                lbl_status.Text = "Fail";
+                MsgBox.CustomMessageBox.Show("Failed to enter command mode");
+            }
+
+            //Need to do this because modem rebooted.
+            Session.PutIntoATCommandModeAssumingInTransparentMode();
+
+            EnableConfigControls(true);
+            EnableProgrammingControls(true);
+        }
+
+        /// <summary>
+        /// Return an array of ints in a linear progression, but end is always included as the end.
+        /// </summary>
+        /// <param name="start">The start</param>
+        /// <param name="step">The step</param>
+        /// <param name="end">The end, always included</param>
+        /// <returns>The array of ints, never null</returns>
+        public static IEnumerable<int> Range(int start, int step, int end)
+        {
+            bool GotEnd = false;
+            /*
+             * To speed things up, might be best to use array and calculate
+             * length ahead of time.
+             * 
+             * length = ((end - start - 1) / step) + 2
+             * 
+             * 1, 13, 3 = 5
+             * 1, 14, 3 = 6
+             * 1, 15, 3 = 6
+             * 
+             */
+
+            try
+            {
+
+                int[] list;
+                int index = 0;
+
+                if (start == end)
+                {
+                    list = new int[1];
+                }
+                else
+                {
+                    list = new int[((end - start - 1) / step) + 2];
+                }
+
+                for (var a = start; a <= end; a += step)
+                {
+                    if (a == end)
+                    {
+                        GotEnd = true;
+                    }
+                    list[index++] = a;
+                }
+
+                if (!GotEnd)
+                {
+                    list[index++] = end;
+                }
+
+                return list;
+            }
+            catch (Exception e)
+            {
+                //Console.WriteLine();
+
+                throw e;
+            }
+        }
+
+
+        private bool SetupCBWithSetting(ComboBox CB, Dictionary<string, RFD.RFD900.TSetting> Settings,
+            string Value, bool Remote)
+        {
+            string SettingName;
+
+            if (Remote)
+            {
+                SettingName = CB.Name.Substring(1);
+            }
+            else
+            {
+                SettingName = CB.Name;
+            }
+            if (Settings.ContainsKey(SettingName))
+            {
+                var Setting = Settings[SettingName];
+                if (Setting.Options != null)
+                {
+                    //Use options.
+                    string[] OptionNames = Setting.GetOptionNames();
+                    string OptionName = Setting.GetOptionNameForValue(Value);
+                    if (OptionName == null)
+                    {
+                        Array.Resize(ref OptionNames, OptionNames.Length + 1);
+                        OptionNames[OptionNames.Length - 1] = Value;
+                        OptionName = Value;
+                    }
+                    
+                    CB.DataSource = OptionNames;
+                    CB.Text = OptionName;
+                    CB.Tag = Setting;
+                    return true;
+                }
+                if (Setting.Range != null)
+                {
+                    CB.DataSource = Range(Setting.Range.Min, Setting.Increment, Setting.Range.Max);
+                    CB.Text = Value;
+                    CB.Tag = null;
+                    return true;
+                }
+            }
+            
+            CB.Tag = null;
+            CB.Text = Value;
+            return false;
+        }
+
+        private string GetCBValue(ComboBox CB)
+        {
+            if (CB.Tag != null)
+            {
+                RFD.RFD900.TSetting Setting = (RFD.RFD900.TSetting)CB.Tag;
+                foreach (var O in Setting.Options)
+                {
+                    if (O.OptionName == CB.Text)
+                    {
+                        return O.Value.ToString();
+                    }
+                }
+            }
+            return CB.Text;
+        }
+
+        void SetupComboForMavlink(ComboBox CB,  bool Simple)
+        {
+            Dictionary<int, string> dict;
+            if (Simple)
+            {
+                dict = Enum.GetValues(typeof(mavlink_option_simple))
+                    .Cast<mavlink_option>()
+                    .ToDictionary(t => (int)t, t => t.ToString());
+            }
+            else
+            {
+                dict = Enum.GetValues(typeof(mavlink_option))
+                    .Cast<mavlink_option>()
+                    .ToDictionary(t => (int)t, t => t.ToString());
+            }
+
+            CB.DataSource = dict.ToArray();
+        }
+
+        /// <summary>
+        /// Load settings button evt hdlr
+        /// </summary>
+        /// <param name="sender"></param>
+        /// <param name="e"></param>
+        private void BUT_getcurrent_Click(object sender, EventArgs e)
+        {
+            //EndSession();
+            var Session = GetSession();
+
+            if (Session == null)
+            {
+                return;
+            }
+
+            ResetAllControls(groupBoxLocal);
+            ResetAllControls(groupBoxRemote);
+
+            EnableConfigControls(false);
+            EnableProgrammingControls(false);
+            lbl_status.Text = "Connecting";
+
+            try
+            {
+                if (Session.PutIntoATCommandMode() == RFD.RFD900.TSession.TMode.AT_COMMAND)
+                {
+                    bool SomeSettingsInvalid = false;
+                    // cleanup
+                    doCommand(Session.Port, "AT&T", false, 1);
+
+                    Session.Port.DiscardInBuffer();
+
+                    lbl_status.Text = "Doing Command ATI & RTI";
+
+                    //Set the text box to show the radio version
+                    int multipoint_fix = -1;
+                    var ati_str = doCommand(Session.Port, "ATI").Trim();
+                    if (ati_str.StartsWith("["))
+                    {
+                        multipoint_fix = ati_str.IndexOf(']') + 1;
+                    }
+                    ATI.Text = ati_str;
+
+                    NumberStyles style = NumberStyles.Any;
+
+                    //Get the board frequency.
+                    var freqstring = doCommand(Session.Port, "ATI3").Trim();
+                    if (multipoint_fix > 0)
+                    {
+                        freqstring = freqstring.Substring(multipoint_fix).Trim();
+                    }
+
+                    if (freqstring.ToLower().Contains('x'))
+                        style = NumberStyles.AllowHexSpecifier;
+
+                    var freq =
+                        (Uploader.Frequency)
+                            Enum.Parse(typeof (Uploader.Frequency),
+                                int.Parse(freqstring.ToLower().Replace("x", ""), style).ToString());
+
+                    ATI3.Text = freq.ToString();
+
+                    style = NumberStyles.Any;
+
+                    var boardstring = doCommand(Session.Port, "ATI2").Trim();
+                    if (multipoint_fix > 0)
+                    {
+                        boardstring = boardstring.Substring(multipoint_fix).Trim();
+                    }
+
+                    if (boardstring.ToLower().Contains('x'))
+                        style = NumberStyles.AllowHexSpecifier;
+
+                    Session.Board =
+                        (Uploader.Board)
+                            Enum.Parse(typeof (Uploader.Board),
+                                int.Parse(boardstring.ToLower().Replace("x", ""), style).ToString());
+
+                    ATI2.Text = Session.Board.ToString();
+
+                    if (Session.Board == Uploader.Board.DEVICE_ID_RFD900X)
+                    {
+                        //RFD900x has a new set of acceptable settings ranges...
+                        SERIAL_SPEED.DataSource = new int[] { 1, 2, 4, 9, 19, 38, 57, 115, 230, 460 };
+                        RSERIAL_SPEED.DataSource = new int[] { 1, 2, 4, 9, 19, 38, 57, 115, 230, 460 };
+
+                        AIR_SPEED.DataSource = new int[] { 4, 64, 125, 250, 500 };
+                        RAIR_SPEED.DataSource = new int[] { 4, 64, 125, 250, 500 };
+
+                        if (ATI.Text.Contains("ASYNC"))
+                        {
+                            NETID.DataSource = Range(0, 1, 255);
+                            RNETID.DataSource = Range(0, 1, 255);
+                        }
+                        else
+                        {
+                            NETID.DataSource = Range(0, 1, 65535);
+                            RNETID.DataSource = Range(0, 1, 65535);
+                        }
+
+                        MIN_FREQ.DataSource = Range(902000, 1000, 927000);
+                        RMIN_FREQ.DataSource = Range(902000, 1000, 927000);
+
+                        MAX_FREQ.DataSource = Range(903000, 1000, 928000);
+                        RMAX_FREQ.DataSource = Range(903000, 1000, 928000);
+
+                        NUM_CHANNELS.DataSource = Range(1, 1, 50);
+                        RNUM_CHANNELS.DataSource = Range(1, 1, 50);
+
+                        MAX_WINDOW.DataSource = Range(20, 1, 400);
+                        RMAX_WINDOW.DataSource = Range(20, 1, 400);
+
+                    }
+                    else
+                    {
+                        RestoreAllDefaultCBObjects();
+                    }
+
+                    // 8 and 9
+                    if (freq == Uploader.Frequency.FREQ_915)
+                    {
+                        MIN_FREQ.DataSource = Range(895000, 1000, 935000);
+                        RMIN_FREQ.DataSource = Range(895000, 1000, 935000);
+
+                        MAX_FREQ.DataSource = Range(895000, 1000, 935000);
+                        RMAX_FREQ.DataSource = Range(895000, 1000, 935000);
+                    }
+                    else if (freq == Uploader.Frequency.FREQ_433)
+                    {
+                        MIN_FREQ.DataSource = Range(414000, 50, 460000);
+                        RMIN_FREQ.DataSource = Range(414000, 50, 460000);
+
+                        MAX_FREQ.DataSource = Range(414000, 50, 460000);
+                        RMAX_FREQ.DataSource = Range(414000, 50, 460000);
+                    }
+                    else if (freq == Uploader.Frequency.FREQ_868)
+                    {
+                        MIN_FREQ.DataSource = Range(849000, 1000, 889000);
+                        RMIN_FREQ.DataSource = Range(849000, 1000, 889000);
+
+                        MAX_FREQ.DataSource = Range(849000, 1000, 889000);
+                        RMAX_FREQ.DataSource = Range(849000, 1000, 889000);
+                    }
+
+                    if (Session.Board == Uploader.Board.DEVICE_ID_RFD900 ||
+                            Session.Board == Uploader.Board.DEVICE_ID_RFD900A
+                            || Session.Board == Uploader.Board.DEVICE_ID_RFD900P ||
+                            Session.Board == Uploader.Board.DEVICE_ID_RFD900X)
+                    {
+                        TXPOWER.DataSource = Range(0, 1, 30);
+                        RTXPOWER.DataSource = Range(0, 1, 30);
+                    }
+                    else
+                    {
+                        TXPOWER.DataSource = Range(0, 1, 20);
+                        RTXPOWER.DataSource = Range(0, 1, 20);
+                    }
+
+                    if (Session.Board == Uploader.Board.DEVICE_ID_RFD900X)
+                    {
+                        LBT_RSSI.DataSource = Range(0, 25, 220);
+                        RLBT_RSSI.DataSource = Range(0, 25, 220);
+                    }
+                    else
+                    {
+                        LBT_RSSI.DataSource = Range(0, 1, 1);
+                        RLBT_RSSI.DataSource = Range(0, 1, 1);
+                    }
+
+                    if (multipoint_fix == -1)
+                    {
+                        var AESKey = doCommand(Session.Port, "AT&E?").Trim();
+                        if (AESKey.Contains("ERROR"))
+                        {
+                            txt_aeskey.Text = "";
+                            txt_aeskey.Enabled = false;
+                        }
+                        else
+                        {
+                            txt_aeskey.Text = AESKey;
+                            txt_aeskey.Enabled = true;
+                        }
+                        SetupComboForMavlink(MAVLINK, false);
+                    }
+                    else
+                    {
+                        txt_aeskey.Text = "";
+                        txt_aeskey.Enabled = false;
+                        SetupComboForMavlink(MAVLINK, true);
+                    }
+
+                    RSSI.Text = doCommand(Session.Port, "ATI7").Trim();
+
+                    lbl_status.Text = "Doing Command ATI5";
+
+                    var answer = doCommand(Session.Port, "ATI5", true);
+
+                    var Settings = Session.GetSettings(
+                        doCommand(Session.Port, "ATI5?", true),
+                        Session.Board);
+
+                    DisableRFD900xControls();
+
+                    var items = answer.Split('\n');
+
+                    foreach (var kvp in _DefaultLocalEnabled)
+                    {
+                        kvp.Key.Enabled = kvp.Value;
+                    }
+
+                    if (ATI.Text.Contains("ASYNC"))
+                    {
+                        _LocalExtraParams.SetModel(Model.ASYNC);
+                    }
+                    else
+                    {
+                        if ((items.Length > 0) && items[0].StartsWith("["))
+                        {
+                            //This is multipoint firmware.
+                            _LocalExtraParams.SetModel(Model.MULTIPOINT);
+                        }
+                        else if (ATI.Text.Contains("MP on") && (Session.Board == Uploader.Board.DEVICE_ID_RFD900X))
+                        {
+                            _LocalExtraParams.SetModel(Model.MULTIPOINT_X);
+                        }
+                        else
+                        {
+                            //This is p2p firmware.
+                            _LocalExtraParams.SetModel(Model.P2P);
+                        }
+                    }
+
+                    //For each of the settings returned by the radio...
+                    foreach (var item in items)
+                    {
+                        //if (item.StartsWith("S"))
+                        {
+                            var mod_item = item;
+                            if (multipoint_fix > 0 && item.Length > multipoint_fix)
+                            {
+                                mod_item = item.Substring(multipoint_fix).Trim();
+                            }
+                            var values = mod_item.Split(new char[] { ':', '=' }, StringSplitOptions.RemoveEmptyEntries);
+
+                            if (values.Length == 3)
+                            {
+                                values[1] = values[1].Replace("/", "_");
+
+                                var controls = groupBoxLocal.Controls.Find(values[1].Trim(), true);
+
+                                //If there's a control with the same name as the setting...
+                                if (controls.Length > 0)
+                                {
+                                    groupBoxLocal.Enabled = true;
+                                    controls[0].Parent.Enabled = true;
+                                    controls[0].Enabled = true;
+
+                                    if (controls[0] is CheckBox)
+                                    {
+                                        ((CheckBox) controls[0]).Checked = values[2].Trim() == "1";
+                                    }
+                                    else if (controls[0] is TextBox)
+                                    {
+                                        ((TextBox) controls[0]).Text = values[2].Trim();
+                                    }
+                                    else if (controls[0].Name.Contains("MAVLINK")) //
+                                    {
+                                        var ans = Enum.Parse(typeof (mavlink_option), values[2].Trim());
+                                        ((ComboBox) controls[0]).Text = ans.ToString();
+                                    }
+                                    else if (controls[0] is ComboBox)
+                                    {
+                                        if (!SetupCBWithSetting((ComboBox)controls[0], Settings, 
+                                            values[2].Trim(), false))
+                                        {
+                                            ((ComboBox)controls[0]).Text = values[2].Trim();
+                                            if (((ComboBox)controls[0]).Text != values[2].Trim())
+                                            {
+                                                SomeSettingsInvalid = true;
+                                                
+                                            }
+                                            
+                                        }
+                                     
+                                    }
+                                }
+                            }
+                        }
+                    }
+
+                    // remote
+                    foreach (Control ctl in groupBoxRemote.Controls)
+                    {
+                        if ((ctl.Name != "RSSI")&& (!(ctl is Label)))
+                        {
+                            ctl.ResetText();
+                        }
+                    }
+
+                    Session.Port.DiscardInBuffer();
+
+                    RTI.Text = doCommand(Session.Port, "RTI");
+
+                    if (RTI.Text != "")
+                    {
+
+                        try
+                        {
+                            var resp = doCommand(Session.Port, "RTI2");
+                            if (resp.Trim() != "")
+                                RTI2.Text =
+                                    ((Uploader.Board)Enum.Parse(typeof(Uploader.Board), resp)).ToString();
+                        }
+                        catch
+                        {
+                        }
+
+                        if (multipoint_fix == -1)
+                        {
+                            var AESKey = doCommand(Session.Port, "RT&E?").Trim();
+                            if (AESKey.Contains("ERROR"))
+                            {
+                                txt_Raeskey.Text = "";
+                                txt_Raeskey.Enabled = false;
+                            }
+                            else
+                            {
+                                txt_Raeskey.Text = AESKey;
+                                txt_Raeskey.Enabled = true;
+                            }
+                            SetupComboForMavlink(RMAVLINK, false);
+                        }
+                        else
+                        {
+                            txt_Raeskey.Text = "";
+                            txt_Raeskey.Enabled = false;
+                            SetupComboForMavlink(RMAVLINK, true);
+                        }
+
+                        lbl_status.Text = "Doing Command RTI5";
+
+                        answer = doCommand(Session.Port, "RTI5", true);
+
+                        items = answer.Split('\n');
+
+                        if (RTI.Text.Contains("ASYNC"))
+                        {
+                            _RemoteExtraParams.SetModel(Model.ASYNC);
+                        }
+                        else
+                        {
+                            if ((items.Length > 0) && items[0].StartsWith("["))
+                            {
+                                //This is multipoint firmware.
+                                _RemoteExtraParams.SetModel(Model.MULTIPOINT);
+                            }
+                            else if (RTI.Text.Contains("MP on") && (Session.Board == Uploader.Board.DEVICE_ID_RFD900X))
+                            {
+                                _RemoteExtraParams.SetModel(Model.MULTIPOINT_X);
+                            }
+                            else
+                            {
+                                //This is 2-point firmware.
+                                _RemoteExtraParams.SetModel(Model.P2P);
+                            }
+                        }
+
+                        foreach (var item in items)
+                        {
+                            //if (item.StartsWith("S"))
+                            {
+                                var values = item.Split(new char[] { ':', '=' }, StringSplitOptions.RemoveEmptyEntries);
+
+                                if (values.Length == 3)
+                                {
+                                    values[1] = values[1].Replace("/", "_");
+
+                                    var controls = groupBoxRemote.Controls.Find("R" + values[1].Trim(), true);
+
+                                    if (controls.Length == 0)
+                                        continue;
+
+                                    controls[0].Enabled = true;
+
+                                    if (controls[0] is CheckBox)
+                                    {
+                                        ((CheckBox)controls[0]).Checked = values[2].Trim() == "1";
+                                    }
+                                    else if (controls[0] is TextBox)
+                                    {
+                                        ((TextBox)controls[0]).Text = values[2].Trim();
+                                    }
+                                    else if (controls[0].Name.Contains("MAVLINK")) //
+                                    {
+                                        var ans = Enum.Parse(typeof(mavlink_option), values[2].Trim());
+                                        ((ComboBox)controls[0]).Text = ans.ToString();
+                                    }
+                                    else if (controls[0] is ComboBox)
+                                    {
+                                        if (!SetupCBWithSetting((ComboBox)controls[0], Settings,
+                                            values[2].Trim(), true))
+                                        {
+                                            ((ComboBox)controls[0]).Text = values[2].Trim();
+                                            if (((ComboBox)controls[0]).Text != values[2].Trim())
+                                            {
+                                                SomeSettingsInvalid = true;
+                                            }
+                                        }
+                                    }
+                                }
+                                else
+                                {
+                                    /*
+                                    if (item.Contains("S15"))
+                                    {
+                                        answer = doCommand(comPort, "RTS15?");
+                                        int rts15 = 0;
+                                        if (int.TryParse(answer, out rts15))
+                                        {
+                                            RS15.Enabled = true;
+                                            RS15.Text = rts15.ToString();
+                                        }
+                                    }
+                                    */
+                                    log.Info("Odd config line :" + item);
+                                }
+                            }
+                        }
+                    }
+
+                    // off hook
+                    Session.PutIntoTransparentMode();
+
+                    if (SomeSettingsInvalid)
+                    {
+                        lbl_status.Text = "Done.  Some settings in modem were invalid.";
+                    }
+                    else
+                    {
+                        lbl_status.Text = "Done";
+                    }
+                }
+                else
+                {
+                    // off hook
+                    Session.PutIntoTransparentMode();
+
+                    lbl_status.Text = "Fail";
+                    MsgBox.CustomMessageBox.Show("Failed to enter command mode");
+                }
+
+                //BUT_Syncoptions.Enabled = true;
+
+                //BUT_savesettings.Enabled = true;
+
+                //BUT_SetPPMFailSafe.Enabled = true;
+
+                EnableConfigControls(true);
+                
+                EnableProgrammingControls(true);
+            }
+            catch (Exception ex)
+            {
+                lbl_status.Text = "Error";
+                MsgBox.CustomMessageBox.Show("Error during read " + ex);
+            }
+        }
+
+        private string Serial_ReadLine(ICommsSerial comPort)
+        {
+            var sb = new StringBuilder();
+            var Deadline = DateTime.Now.AddMilliseconds(comPort.ReadTimeout);
+
+            while (DateTime.Now < Deadline)
+            {
+                if (comPort.BytesToRead > 0)
+                {
+                    var data = (byte) comPort.ReadByte();
+                    sb.Append((char) data);
+                    if (data == '\n')
+                        break;
+                }
+            }
+
+            return sb.ToString();
+        }
+
+        /// <summary>
+        /// Send a command to the radio, wait for a response.
+        /// </summary>
+        /// <param name="comPort"></param>
+        /// <param name="cmd">The command</param>
+        /// <param name="multiLineResponce"></param>
+        /// <param name="level"></param>
+        /// <returns>The response</returns>
+        public string doCommand(ICommsSerial comPort, string cmd, bool multiLineResponce = false, int level = 0)
+        {
+            if (!comPort.IsOpen)
+                return "";
+
+            comPort.DiscardInBuffer();
+
+            lbl_status.Text = "Doing Command " + cmd;
+            log.Info("Doing Command " + cmd);
+            comPort.ReadTimeout = 1000;
+
+            comPort.Write("\r\n");
+            Serial_ReadLine(comPort);
+            Thread.Sleep(50);
+            comPort.Write(cmd + "\r\n");
+
+            comPort.ReadTimeout = 1000;
+
+            // command echo
+            var cmdecho = Serial_ReadLine(comPort);
+
+            if (cmdecho.Contains(cmd))
+            {
+                var value = "";
+
+                if (multiLineResponce)
+                {
+                    var deadline = DateTime.Now.AddMilliseconds(1000);
+                    while (comPort.BytesToRead > 0 || DateTime.Now < deadline)
+                    {
+                        try
+                        {
+                            value = value + Serial_ReadLine(comPort);
+                        }
+                        catch
+                        {
+                            value = value + comPort.ReadExisting();
+                        }
+                    }
+                }
+                else
+                {
+                    value = Serial_ReadLine(comPort);
+
+                    if (value == "" && level == 0)
+                    {
+                        return doCommand(comPort, cmd, multiLineResponce, 1);
+                    }
+                }
+
+                log.Info(value.Replace('\0', ' '));
+
+                return value;
+            }
+
+            comPort.DiscardInBuffer();
+
+            // try again
+            if (level == 0)
+                return doCommand(comPort, cmd, multiLineResponce, 1);
+
+            return "";
+        }
+
+        /// <summary>
+        /// Tries to put the radio into AT command mode.
+        /// </summary>
+        /// <param name="comPort"></param>
+        /// <returns></returns>
+        public bool doConnect(ICommsSerial comPort)
+        {
+            try
+            {
+                Console.WriteLine("doConnect");
+
+                var trys = 1;
+
+                // setup a known enviroment
+                comPort.Write("ATO\r\n");
+
+                retry:
+
+                // wait
+                Sleep(1500, comPort);
+                comPort.DiscardInBuffer();
+                // send config string
+                comPort.Write("+");
+                Sleep(200, comPort);
+                comPort.Write("+");
+                Sleep(200, comPort);
+                comPort.Write("+");
+                Sleep(1500, comPort);
+                // check for config response "OK"
+                log.Info("Connect btr " + comPort.BytesToRead + " baud " + comPort.BaudRate);
+                // allow time for data/response
+
+                if (comPort.BytesToRead == 0 && trys <= 3)
+                {
+                    trys++;
+                    log.Info("doConnect retry");
+                    goto retry;
+                }
+
+                var buffer = new byte[20];
+                var len = comPort.Read(buffer, 0, buffer.Length);
+                var conn = Encoding.ASCII.GetString(buffer, 0, len);
+                log.Info("Connect first response " + conn.Replace('\0', ' ') + " " + conn.Length);
+                if (conn.Contains("OK"))
+                {
+                    //return true;
+                }
+                else
+                {
+                    // cleanup incase we are already in cmd mode
+                    comPort.Write("\r\n");
+                }
+
+                doCommand(comPort, "AT&T", false, 1);
+
+                var version = doCommand(comPort, "ATI");
+
+                log.Info("Connect Version: " + version.Trim() + "\n");
+
+                var regex = new Regex(@"SiK\s+(.*)\s+on\s+(.*)");
+
+                if (regex.IsMatch(version))
+                {
+                    return true;
+                }
+
+                return false;
+            }
+            catch
+            {
+                return false;
+            }
+        }
+
+        private void BUT_Syncoptions_Click(object sender, EventArgs e)
+        {
+            RAIR_SPEED.Text = AIR_SPEED.Text;
+            RNETID.Text = NETID.Text;
+            RECC.Checked = ECC.Checked;
+            RMAVLINK.Text = MAVLINK.Text;
+            RMIN_FREQ.Text = MIN_FREQ.Text;
+            RMAX_FREQ.Text = MAX_FREQ.Text;
+            RNUM_CHANNELS.Text = NUM_CHANNELS.Text;
+            RMAX_WINDOW.Text = MAX_WINDOW.Text;
+            RENCRYPTION_LEVEL.Checked = ENCRYPTION_LEVEL.Checked;
+            txt_Raeskey.Text = txt_aeskey.Text;
+        }
+
+        private void linkLabel1_LinkClicked(object sender, LinkLabelLinkClickedEventArgs e)
+        {
+            MsgBox.CustomMessageBox.Show(@"The Sik Radios have 2 status LEDs, one red and one green.
+green LED blinking - searching for another radio 
+green LED solid - link is established with another radio 
+red LED flashing - transmitting data 
+red LED solid - in firmware update mode");
+        }
+
+        void DoCommandShowErrorIfNotOK(ICommsSerial Port, string cmd, string ErrorMsg)
+        {
+            string Result = doCommand(Port, cmd);
+            if (!Result.Contains("OK"))
+            {
+                MsgBox.CustomMessageBox.Show(ErrorMsg);
+            }
+        }
+
+        private void BUT_resettodefault_Click(object sender, EventArgs e)
+        {
+            //EndSession();
+            var Session = GetSession();
+            if (Session == null)
+            {
+                return;
+            }
+
+            lbl_status.Text = "Connecting";
+
+            if (Session.PutIntoATCommandMode() == RFD.RFD900.TSession.TMode.AT_COMMAND)
+            {
+                // cleanup
+                if (RTI.Text != "")
+                {
+                    doCommand(Session.Port, "RT&T");
+
+                    Session.Port.DiscardInBuffer();
+
+                    lbl_status.Text = "Doing Command RTI & AT&F";
+
+                    doCommand(Session.Port, "RT&F");
+
+                    doCommand(Session.Port, "RT&W");
+
+                    lbl_status.Text = "Reset";
+
+                    doCommand(Session.Port, "RTZ");
+
+                    doCommand(Session.Port, "RT&T");
+                }
+
+                doCommand(Session.Port, "AT&T", false, 1);
+
+                Session.Port.DiscardInBuffer();
+
+                lbl_status.Text = "Doing Command ATI & AT&F";
+
+                DoCommandShowErrorIfNotOK(Session.Port, "AT&F", "Failed to reset parameters to factory defaults");
+
+                DoCommandShowErrorIfNotOK(Session.Port, "AT&W", "Failed to write parameters to EEPROM");
+
+                lbl_status.Text = "Reset";
+                doCommand(Session.Port, "ATZ");
+
+                //Session must be ended because modem rebooted.
+                Session.PutIntoATCommandModeAssumingInTransparentMode();
+            }
+            else
+            {
+                // off hook
+                Session.PutIntoTransparentMode();
+
+                lbl_status.Text = "Fail";
+                MsgBox.CustomMessageBox.Show("Failed to enter command mode");
+            }
+        }
+
+        void UpdateStatus(string Status)
+        {
+            //lblStatus.Text = Status;
+            lbl_status.Text = Status;
+            Application.DoEvents();
+        }
+
+        void EnableConfigControls(bool Enable)
+        {
+            groupBoxLocal.Enabled = Enable;
+            groupBoxRemote.Enabled = Enable;
+            BUT_Syncoptions.Enabled = Enable;
+            BUT_SetPPMFailSafe.Enabled = Enable;
+            BUT_getcurrent.Enabled = Enable;
+            BUT_savesettings.Enabled = Enable;
+            BUT_resettodefault.Enabled = Enable;
+        }
+        public static void ResetAllControls(Control form)
+        {
+            {
+                foreach (Control control in form.Controls)
+                {
+                    control.Enabled = false;
+                    if (control is TextBox)
+                    {
+                        TextBox textBox = (TextBox)control;
+                        textBox.Text = null;
+                    }
+
+                    if (control is ComboBox)
+                    {
+                        ComboBox comboBox = (ComboBox)control;
+                        if (comboBox.Items.Count > 0)
+                            comboBox.SelectedIndex = 0;
+                    }
+
+                    if (control is CheckBox)
+                    {
+                        CheckBox checkBox = (CheckBox)control;
+                        checkBox.Checked = false;
+                    }
+
+                    if (control is ListBox)
+                    {
+                        ListBox listBox = (ListBox)control;
+                        listBox.ClearSelected();
+                    }
+                }
+            }
+        }
+
+        void EnableProgrammingControls(bool Enable)
+        {
+            BUT_loadcustom.Enabled = Enable;
+        }
+
+        void DisableRFD900xControls()
+        {
+            GPI1_1R_CIN.Enabled = false;
+            RGPI1_1R_CIN.Enabled = false;
+            GPO1_1R_COUT.Enabled = false;
+            RGPO1_1R_COUT.Enabled = false;
+        }
+
+        private void BUT_loadcustom_Click(object sender, EventArgs e)
+        {
+            ProgramFirmware(true);
+        }
+
+        void ProgramFirmware(bool Custom)
+        {
+            EnableProgrammingControls(false);
+            EnableConfigControls(false);
+
+            try
+            {
+                //EndSession();
+                var Session = GetSession();
+                UpdateStatus("Determining mode...");
+                var Mode = Session.GetMode();
+                UpdateStatus("Mode is " + Mode.ToString());
+                //Console.WriteLine("Mode is " + Mode.ToString());
+                //port.Close();
+
+                RFD.RFD900.RFD900 RFD900 = null;
+                UpdateStatus("Putting in to bootloader mode");
+                switch (Session.PutIntoBootloaderMode())
+                {
+                    case RFD.RFD900.TSession.TMode.BOOTLOADER:
+                        RFD900 = RFD.RFD900.RFD900APU.GetObjectForModem(Session);
+                        break;
+                    case RFD.RFD900.TSession.TMode.BOOTLOADER_X:
+                        RFD900 = new RFD.RFD900.RFD900x(Session);
+                        break;
+                    default:
+                        break;
+                }
+
+                if (RFD900 == null)
+                {
+                    UpdateStatus("Could not put in to bootloader mode");
+                }
+                else
+                {
+                    if (Custom)
+                    {
+                        UpdateStatus("Asking user for firmware file");
+                    }
+                    else
+                    {
+                        UpdateStatus("Getting firmware from internet");
+                    }
+                    if (getFirmware(RFD900.Board, Custom))
+                    {
+                        UpdateStatus("Programming firmware into device");
+                        if (RFD900.ProgramFirmware(firmwarefile, ProgressEvtHdlr))
+                        {
+                            UpdateStatus("Programmed firmware into device");
+                        }
+                        else
+                        {
+                            UpdateStatus("Programming failed.  (Try again?)");
+                        }
+                    }
+                    else
+                    {
+                        UpdateStatus("Firmware file selection cancelled");
+                    }
+                }
+            }
+            catch
+            {
+
+            }
+            EnableProgrammingControls(true);
+            EnableConfigControls(true);
+            //UploadFW(true);
+        }
+
+        void ProgressEvtHdlr(double Completed)
+        {
+            try
+            {
+                Progressbar.Minimum = 0;
+                Progressbar.Maximum = 100;
+                Progressbar.Value = Math.Min((int)(Completed * 100F), 100);
+                Application.DoEvents();
+                
+            }
+            catch
+            {
+                //Console.WriteLine("Failed");
+            }
+        }
+
+        private void Progressbar_Click(object sender, EventArgs e)
+        {
+            beta = !beta;
+            MsgBox.CustomMessageBox.Show("Beta set to " + beta);
+        }
+
+        private void linkLabel_mavlink_LinkClicked(object sender, LinkLabelLinkClickedEventArgs e)
+        {
+            MAVLINK.SelectedValue = 1;
+            MAX_WINDOW.Text = 131.ToString();
+
+            RMAVLINK.SelectedValue = 1;
+            RMAX_WINDOW.Text = 131.ToString();
+        }
+
+        private void linkLabel_lowlatency_LinkClicked(object sender, LinkLabelLinkClickedEventArgs e)
+        {
+            MAVLINK.SelectedValue = 2;
+            MAX_WINDOW.Text = 33.ToString();
+
+            RMAVLINK.SelectedValue = 2;
+            RMAX_WINDOW.Text = 33.ToString();
+        }
+
+        private enum mavlink_option
+        {
+            RawData = 0,
+            Mavlink = 1,
+            LowLatency = 2
+        }
+
+        private enum mavlink_option_simple
+        {
+            RawData = 0,
+            Mavlink = 1,
+        }
+
+        private void txt_aeskey_TextChanged(object sender, EventArgs e)
+        {
+            var txt = (TextBox)sender;
+
+            string item = txt.Text;
+            if (!(Regex.IsMatch(item, "^[0-9a-fA-F]+$")))
+            {
+                if(item.Length != 0)
+                    txt.Text = item.Remove(item.Length - 1, 1);
+                txt.SelectionStart = txt.Text.Length;
+            }
+        }
+
+        private void BUT_SetPPMFailSafe_Click(object sender, EventArgs e)
+        {
+
+            lbl_status.Text = "Connecting";
+            RFD.RFD900.TSession Session = GetSession();
+
+            if (Session == null)
+            {
+                return;
+            }
+
+            if (Session.PutIntoATCommandMode() == RFD.RFD900.TSession.TMode.AT_COMMAND)
+            {
+                // cleanup
+                doCommand(Session.Port, "AT&T", false, 1);
+
+                Session.Port.DiscardInBuffer();
+
+                lbl_status.Text = "Doing Command";
+
+                string Result = doCommand(Session.Port, "RT&R");
+
+                // off hook
+                //doCommand(Session.Port, "ATO");
+
+                if (Result.Contains("OK"))
+                {
+                    lbl_status.Text = "Done";
+                }
+                else
+                {
+                    lbl_status.Text = "Fail";
+                }
+            }
+            else
+            {
+                // off hook
+                //doCommand(Session.Port, "ATO");
+
+                lbl_status.Text = "Fail";
+                MsgBox.CustomMessageBox.Show("Failed to enter command mode");
+            }
+        }
+
+        RFD.RFD900.TSession GetSession()
+        {
+            if (_Session == null)
+            {
+                try
+                {
+                    if (SikRadio.Config.comPort != null)
+                    {
+                        _Session = new RFD.RFD900.TSession(SikRadio.Config.comPort);
+                    }
+                }
+                catch
+                {
+                    MsgBox.CustomMessageBox.Show("Invalid ComPort or in use");
+                    return null;
+                }
+            }
+            else if (_Session.Port.BaudRate != MainV2.comPort.BaseStream.BaudRate ||
+                (MainV2.comPort.BaseStream.PortName != "TCP" && (_Session.Port.PortName != MainV2.comPort.BaseStream.PortName)))
+            {
+                _Session.Dispose();
+                _Session = null;
+                GetSession();
+            }
+            return _Session;
+        }
+
+        private void EndSession()
+        {
+            if (_Session != null)
+            {
+                _Session.Dispose();
+                _Session = null;
+            }
+        }
+
+        bool SetSetting(string Designator, int Value, bool Remote)
+        {
+            var Session = GetSession();
+
+            if (Session == null)
+            {
+                return false;
+            }
+            else
+            {
+                var answer = doCommand(Session.Port, (Remote ? "RT" : "AT")+Designator+"="+Value.ToString(), false);
+                return answer.Contains("OK");
+            }
+        }
+
+        /// <summary>
+        /// Handles a change of the local encryption level check box.
+        /// </summary>
+        /// <param name="sender">ignored</param>
+        /// <param name="e">ignored</param>
+        private void ENCRYPTION_LEVEL_CheckedChanged(object sender, EventArgs e)
+        {
+            EncryptionCheckChangedEvtHdlr(ENCRYPTION_LEVEL, "ATI5", "AT&E?", txt_aeskey, false);
+            btnRandom.Enabled = ENCRYPTION_LEVEL.Checked;
+        }
+
+        /// <summary>
+        /// Handles a change of the remote encryption level check box.
+        /// </summary>
+        /// <param name="sender">ignored</param>
+        /// <param name="e">ignored</param>
+        private void RENCRYPTION_LEVEL_CheckedChanged(object sender, EventArgs e)
+        {
+            EncryptionCheckChangedEvtHdlr(RENCRYPTION_LEVEL, "RTI5", "RT&E?", txt_Raeskey, true);
+        }
+
+        bool _AlreadyInEncCheckChangedEvtHdlr = false;
+
+        /// <summary>
+        /// Handles a change of an encryption level check box.
+        /// </summary>
+        /// <param name="CB">The checkbox which was changed.  Must not be null.</param>
+        /// <param name="ATCommand">The AT command to use to get the settings
+        /// from the relevant modem.  Must not be null.</param>
+        void EncryptionCheckChangedEvtHdlr(CheckBox CB, string ATCommand, string EncKeyQuery,
+            TextBox EncKeyTextBox, bool Remote)
+        {
+            if (_AlreadyInEncCheckChangedEvtHdlr)
+            {
+                return;
+            }
+            _AlreadyInEncCheckChangedEvtHdlr = true;
+            try
+            {
+                //Write setting to radio now.
+                var Session = GetSession();
+
+                if (Session == null)
+                {
+                    return;
+                }
+                Session.PutIntoATCommandMode();
+                var answer = doCommand(Session.Port, ATCommand, true);
+                var Settings = Session.GetSettings(answer, Session.Board);
+                if (Settings.ContainsKey("ENCRYPTION_LEVEL"))
+                {
+                    var Setting = Settings["ENCRYPTION_LEVEL"];
+                    if (!SetSetting(Setting.Designator, CB.Checked ? 1 : 0, Remote))
+                    {
+                        return;
+                    }
+                }
+                else
+                {
+                    Console.WriteLine("Something wrong here");
+                }
+
+                //Read AES key back out of modem and display it.  
+                //BUT_getcurrent_Click(this, null);
+                //txt_aeskey.Text = doCommand(Session.Port, "AT&E?").Trim();
+                EncKeyTextBox.Text = doCommand(Session.Port, EncKeyQuery).Trim();
+                if (CB.Checked && EncKeyTextBox.Text.Length == 0)
+                {
+                    //Console.WriteLine("Something wrong here");
+                }
+                lbl_status.Text = "Done.";
+            }
+            finally
+            {
+                _AlreadyInEncCheckChangedEvtHdlr = false;
+            }
+        }
+
+        string GetRandom32BitKey()
+        {
+            System.Random R = new Random((int)(System.DateTime.Now.Ticks & 0xFFFFFFFF));
+            return R.Next().ToString("X8");
+        }
+
+        string GetRandomKey()
+        {
+            return GetRandom32BitKey() + GetRandom32BitKey() + GetRandom32BitKey() + GetRandom32BitKey();
+        }
+
+        private void btnRandom_Click(object sender, EventArgs e)
+        {
+            //Key is 16 binary bytes (32 hex digits)
+            txt_aeskey.Text = GetRandomKey();
+            txt_Raeskey.Text = txt_aeskey.Text;
+        }
+
+        private void btnCommsLog_Click(object sender, EventArgs e)
+        {
+            
+        }
+    }
 }